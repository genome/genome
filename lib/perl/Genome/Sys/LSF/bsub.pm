--- conflicted
+++ resolved
@@ -20,13 +20,7 @@
     if (ref($executable) ne 'ARRAY') {
         $executable = [$executable];
     }
-
-<<<<<<< HEAD
-    print STDERR "RUN: @$executable @args\n";
     my @output = _capture(@$executable, @args);
-=======
-    my @output = Genome::Sys->capture(@$executable, @args);
->>>>>>> 28e22200
 
     my $job_id = ($output[-1] =~ /^Job <(\d+)> is submitted to/)[0];
     unless ($job_id) {
@@ -153,7 +147,6 @@
     return @queues;
 }
 
-<<<<<<< HEAD
 sub _capture {
     # lazy load so we don't break /gsc/bin/perl (until we have to)
     require IPC::System::Simple;
@@ -161,6 +154,4 @@
     return IPC::System::Simple::capture(@parts);
 }
 
-=======
->>>>>>> 28e22200
 1;