package Genome::Model::MutationalSignificance::Command::CompileValidationList;

use strict;
use warnings;
use Genome;

class Genome::Model::MutationalSignificance::Command::CompileValidationList {
    is => ['Command::V2'],
    has_input => [
        validation_list_output_format => {
            is => 'Text',
            default_value => 'nimblegen',
            doc => 'Desired format for the validation list',
            valid_values => ['nimblegen'],
        },
        somatic_variation_builds => {
            is => 'Genome::Model::Build::SomaticVariation',
            is_many => 1,
        },
        tiers_to_use => {
            is => 'Number',
            is_many => 1,
            doc => 'A list of tiers to be included in the variant list',
            default_value => [1],
        },
        exon_bed => {
            type => 'Path',
            doc => 'A bed file containing the coordinates of genes that may be of interest',
        },
        snv_indel_span => {
            type => 'Integer',
            default => 0,
            doc => "The number of bases to span the region upstream and downstream of a SNV or Indel locus",
        },
        sv_span => {
            type => 'Integer',
            default => 200,
            doc => "The number of bases to span the region upstream and downstream of an SV locus",
        },
        include_mitochondrial_sites => {
            type => 'Boolean',
            default => 0,
            doc => "Whether or not to remove sites on the mitochondria or non-chromosomal contigs",
        },
        include_unplaced_contig_sites => {
            type => 'Boolean',
            default => 1,
            doc => "Whether or not to remove sites on the unplaced contigs of the chromosome",
        },
        include_y_chrom_sites => {
            type => 'Boolean',
            default => 1,
            doc => "Whether or not to include sites on the Y chromosome in the output (if cases are all female)",
        },
        reference_sequence_build => {
            type => 'Genome::Model::Build::ImportedReferenceSequence',
            doc => "Reference sequence in use, to check chromosomal bounds (E.g. GRCh37-lite-build37)",
        },
    ],
    has_optional_input => [
        significantly_mutated_gene_list => {
            is => 'Path',
            doc => 'Significantly mutated genes to include in validation',
        },
        fdr_cutoff => {
            is => 'Number',
            doc => 'Only include genes with fdr less than this value',
            default => 1,
        },
        regions_of_interest => {
            is => 'Genome::FeatureList',
            doc => 'Lists of regions to include in the validation list',
            is_many => 1,
        },
        gene_black_lists => {
            is => 'File',
            doc => 'Lists of genes to exclude from the validation list.  Gene symbols must match symbols in annotation file',
            is_many => 1,
        },
<<<<<<< HEAD
=======
        additional_snv_lists => {
            is => 'Genome::FeatureList',
            doc => 'Lists of additional snv variants to include in the validation list',
            is_many => 1,
        },
        additional_indel_lists => {
            is => 'Genome::FeatureList',
            doc => 'Lists of additional indel variants to include in the validation list',
            is_many => 1,
        },
        additional_sv_lists => {
            is => 'Genome::FeatureList',
            doc => 'Lists of additional structural variants to include in the validation list',
            is_many => 1,
        },
>>>>>>> 151f1b70
    ],
    has_input_output => [
        significant_variant_list => {
            is => 'Path',
            doc => 'File containing list of compiled variants',
        },
    ],
};

sub execute {
    my $self = shift;
    my $genes_to_include_bed_file = Genome::Sys->create_temp_file_path;
    my %black_list;
    if ($self->gene_black_lists) {
        foreach my $list ($self->gene_black_lists) {
            my $in = Genome::Sys->open_file_for_reading($list);
            while (my $line = <$in>) {
                chomp $line;
                my @fields = split /\t/, $line;
                $black_list{$fields[0]} = 1;
            }
        }
    }
    if ($self->significantly_mutated_gene_list) {
        my $fdr_cutoff = $self->fdr_cutoff;
        my $fh = Genome::Sys->open_file_for_reading($self->significantly_mutated_gene_list);
        my %gene_hash;
        my %headers;
        while(my $gene = <$fh>) {
            chomp $gene;
            my @fields = split /\t/, $gene;
            if ($gene =~ /^#/) {
                my $count = 0;
                foreach my $header (@fields) {
                    $headers{$header} = $count;
                    $count++;
                }
                next;
            }
            if ($fields[$headers{"FDR LRT"}] <= $fdr_cutoff and !$black_list{$fields[$headers{"#Gene"}]}) {
                $gene_hash{$fields[0]} = 1;
            }
        }
        $fh->close;
        my $exon_bed_fh = Genome::Sys->open_file_for_reading($self->exon_bed);
        my ($gene_file, $gene_file_path) = Genome::Sys->create_temp_file;
        while (my $bed_line = <$exon_bed_fh>) {
            chomp $bed_line;
            my @fields = split /\t/, $bed_line;
            if ($gene_hash{$fields[3]}) {
                my $start = $fields[1]-1;
                $gene_file->print($fields[0]."\t".$start."\t".$fields[2]."\n");
            }
        }
        $gene_file->close;

        my $sorted_gene_bed = Genome::Sys->create_temp_file_path;
        my $sort_rv = Genome::Model::Tools::Joinx::Sort->execute(
            input_files => [$gene_file_path],
            unique => 1,
            output_file => $sorted_gene_bed,
        );
        unless ($sort_rv) {
            $self->error_message("Joinx sort failed");
            return;
        }

        my $merge_rv = Genome::Model::Tools::BedTools::Merge->execute(
            input_file => $sorted_gene_bed,
            output_file => $genes_to_include_bed_file,
        );
        unless ($merge_rv) {
            $self->error_message("MergeBed failed");
            return;
        }
    }
    if ($self->validation_list_output_format eq 'nimblegen') {
        my @snv_files;
        my @indel_files;
        my @sv_files;
        my $input_file = Genome::Sys->create_temp_file_path;

        foreach my $build ($self->somatic_variation_builds) {
            foreach my $tier ($self->tiers_to_use){
                my $anno = $build->data_set_path("effects/snvs.hq.tier$tier",1,"annotated.top");
                if (-e $anno) {
                    my $filtered_file = $self->_filtered_file_based_on_black_list(\%black_list, $anno);
                    push @snv_files, $filtered_file;
                }
                else {#TODO: need to shift to 1-based start?
                    my $bed = $build->data_set_path("effects/snvs.hq.novel.tier$tier",2,"bed");
                    push @snv_files, $bed;
                }
                $anno = $build->data_set_path("effects/indels.hq.tier$tier",1,"annotated.top");
                if (-e $anno) {
                    my $filtered_file = $self->_filtered_file_based_on_black_list(\%black_list, $anno);
                    push @indel_files, $filtered_file;
                }
                else {
                    my $bed = $build->data_set_path("effects/indels.hq.novel.tier$tier",2,"bed");
                    push @snv_files, $bed;
                }
                $anno = $build->data_set_path("effects/svs.hq.tier$tier",1,"annotated.top");
                if (-e $anno) {
                    my $filtered_file = $self->_filtered_file_based_on_black_list(\%black_list, $anno);
                    push @sv_files, $anno;
                }
                else {
                    my $bed = $build->data_set_path("effects/svs.hq.novel.tier$tier",2,"bed");
                    push @sv_files, $bed;
                }
<<<<<<< HEAD
=======
            }
        }

        if ($self->additional_snv_lists) {
            foreach my $additional_snvs ($self->additional_snv_lists) {
                push @snv_files, $additional_snvs;
            }
        }
        if ($self->additional_indel_lists) {
            foreach my $additional_indels ($self->additional_indel_lists) {
                push @indel_files, $additional_indels;
            }
        }
        if ($self->additional_sv_lists) {
            foreach my $additional_svs ($self->additional_sv_lists) {
                push @sv_files, $additional_svs;
>>>>>>> 151f1b70
            }
        }

        if (-s $genes_to_include_bed_file) {
            push @indel_files, $genes_to_include_bed_file;
        }
        if ($self->regions_of_interest) {
            foreach my $feature_list ($self->regions_of_interest) {
                push @indel_files, $feature_list->file_path;
            }
        }

        my $fh = Genome::Sys->open_file_for_writing($input_file);

        $fh->print("snvs\n");
        foreach my $file (@snv_files) {
            if (-s $file) {
                $fh->print("$file\n");
            }
        }

        $fh->print("indels\n");
        foreach my $file (@indel_files) {
            if (-s $file) {
                $fh->print("$file\n");
            }
        }

        $fh->print("svs\n");
        foreach my $file (@sv_files) {
            if (-s $file) {
                $fh->print("$file\n");
            }
        }

        $fh->close;

        my $nimblegen_design = Genome::Model::Tools::Nimblegen::DesignFromFiles->execute(
            input_file => $input_file,
            output_file => $self->significant_variant_list,
            snv_indel_span => $self->snv_indel_span,
            sv_span => $self->sv_span,
            include_mitochondrial_sites => $self->include_mitochondrial_sites,
            include_unplaced_contig_sites => $self->include_unplaced_contig_sites,
            include_y_chrom_sites => $self->include_y_chrom_sites,
            reference => $self->reference_sequence_build->name,
        );
        unless($nimblegen_design) {
            $self->error_message("Failed to generate nimblegen design");
            return;
        };
    }
    return 1;
}

sub _filtered_file_based_on_black_list {
    my ($self, $hash, $file_name) = @_;
    my ($filtered_fh, $filtered_file) = Genome::Sys->create_temp_file;
    my $anno_in = Genome::Sys->open_file_for_reading($file_name);
    while(my $line = <$anno_in>) {
        chomp $line;
        if ($line =~ /^#/) {
            next;
        }
        my @fields = split /\t/, $line;
        unless ($hash->{$fields[6]}) {
            $filtered_fh->print($line."\n");
        }
    }
    $filtered_fh->close;
    return $filtered_file;
}
1;
<|MERGE_RESOLUTION|>--- conflicted
+++ resolved
@@ -77,8 +77,6 @@
             doc => 'Lists of genes to exclude from the validation list.  Gene symbols must match symbols in annotation file',
             is_many => 1,
         },
-<<<<<<< HEAD
-=======
         additional_snv_lists => {
             is => 'Genome::FeatureList',
             doc => 'Lists of additional snv variants to include in the validation list',
@@ -94,7 +92,6 @@
             doc => 'Lists of additional structural variants to include in the validation list',
             is_many => 1,
         },
->>>>>>> 151f1b70
     ],
     has_input_output => [
         significant_variant_list => {
@@ -206,8 +203,6 @@
                     my $bed = $build->data_set_path("effects/svs.hq.novel.tier$tier",2,"bed");
                     push @sv_files, $bed;
                 }
-<<<<<<< HEAD
-=======
             }
         }
 
@@ -224,7 +219,6 @@
         if ($self->additional_sv_lists) {
             foreach my $additional_svs ($self->additional_sv_lists) {
                 push @sv_files, $additional_svs;
->>>>>>> 151f1b70
             }
         }
 
