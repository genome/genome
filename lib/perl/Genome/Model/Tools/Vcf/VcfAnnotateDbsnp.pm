--- conflicted
+++ resolved
@@ -102,15 +102,9 @@
         
     my $dbsnp_file;
     if($genome_build eq "36"){
-<<<<<<< HEAD
-        $dbsnp_file = Genome::Sys->dbpath('dbsnp','130') . "snp.noDupIds.noPolyAllelicSites.txt";
-    } elsif ($genome_build eq "37"){
-        $dbsnp_file = Genome::Sys->dbpath('dbsnp','132') . "snp.noDupIds.noPolyAllelicSites.txt";
-=======
         $dbsnp_file = Genome::Sys->dbpath('dbsnp/human','130') . "snp.noDupIds.noPolyAllelicSites.txt";
     } elsif ($genome_build eq "37"){
         $dbsnp_file = Genome::Sys->dbpath('dbsnp/human','132') . "snp.noDupIds.noPolyAllelicSites.txt";
->>>>>>> 9dba0d05
     } elsif ( -e $genome_build) {
         $dbsnp_file = $genome_build;
     } else {
