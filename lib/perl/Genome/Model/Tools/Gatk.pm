--- conflicted
+++ resolved
@@ -10,136 +10,4 @@
     doc => 'run tools in the GATK',
 };
 
-<<<<<<< HEAD
-sub help_brief {
-    "tools to work with Gatk output"
-}
-
-sub help_detail {                           # This is what the user will see with --help <---
-    return <<EOS
-
-EOS
-}
-
-sub gatk_versions {
-    my %GATK_VERSIONS = (
-        'v1' => $ENV{GENOME_SW} . '/gatk/GenomeAnalysisTK-1.0.5336/' . $GATK_COMMAND, # This is temporary... "v1" is what is in the first set of somatic-variation processing profiles
-        '2986' => $ENV{GENOME_SW} . '/gatk/GenomeAnalysisTK-1.0.2986/' . $GATK_COMMAND,
-        '3362' => $ENV{GENOME_SW} . '/gatk/GenomeAnalysisTK-1.0.3362/' . $GATK_COMMAND,
-        '3362P' => $ENV{GENOME_SW} . '/gatk/GenomeAnalysisTK-1.0.3362P/' . $GATK_COMMAND,
-        '3423' => $ENV{GENOME_SW} . '/gatk/GenomeAnalysisTK-1.0.3423/' . $GATK_COMMAND,
-        '3471' => $ENV{GENOME_SW} . '/gatk/GenomeAnalysisTK-1.0.3471/' . $GATK_COMMAND,
-        '4168' => $ENV{GENOME_SW} . '/gatk/GenomeAnalysisTK-1.0.4168/' . $GATK_COMMAND,
-        '5336' => $ENV{GENOME_SW} . '/gatk/GenomeAnalysisTK-1.0.5336/' . $GATK_COMMAND,
-        '5777' => $ENV{GENOME_SW} . '/gatk/GenomeAnalysisTK-1.0.5777/' . $GATK_COMMAND,
-        '2.4' => $ENV{GENOME_SW} . '/gatk/GenomeAnalysisTK-2.4/' . $GATK_COMMAND,
-        #'2.4' => Genome::Sys->jar_path($GATK_BASE, "2.4"),
-    );
-    return %GATK_VERSIONS;
-}
-
-our @legacy_versions = qw(v1 2986 3362 3362P 3423 3471 4168 5336 5777);
-
-sub is_legacy_version {
-    my $self = shift;
-    my $version = shift;
-    return grep {$_ eq $version} @legacy_versions;
-}
-
-sub create {
-    my $class = shift;
-
-    my $self = $class->SUPER::create(@_);
-
-    unless (Genome::Config->arch_os =~ /64/) {
-        $self->error_message('We recommend running GATK from 64-bit architecture');
-        return;
-    }
-
-    if ( not $self->tmp_dir ) { 
-        my $tempdir = Genome::Sys->create_temp_directory;
-        $self->tmp_dir($tempdir);
-    }
-
-    return $self;
-}
-
-sub gatk_path {
-    my $self = $_[0];
-    return $self->path_for_gatk_version($self->version);
-}
-
-sub available_gatk_versions {
-    my $self = shift;
-    my %versions = $self->gatk_versions;
-    return keys %versions;
-}
-
-sub path_for_gatk_version {
-    my $class = shift;
-    my $version = shift;
-    my %versions = $class->gatk_versions;
-    if (defined $versions{$version}) {
-        return $versions{$version};
-    }
-    die('No path for gatk version '. $version);
-}
-
-sub default_gatk_version {
-    my $class = shift;
-    my %versions = $class->gatk_versions;
-    die "default gatk version: $DEFAULT_VERSION is not valid" unless $versions{$DEFAULT_VERSION};
-    return $DEFAULT_VERSION;
-}
-
-sub has_version {
-    my $self = shift;
-    my $version = shift;
-    unless(defined($version)){
-        $version = $self->version;
-    }
-    my %versions = $self->gatk_versions;
-    if(exists($versions{$version})){
-        return 1;
-    }
-    return 0;
-}
-
-sub max_memory {
-    my $self = shift;
-    my $max_memory = $self->__max_memory(@_);
-    my $max_memory_kb = $max_memory * 1_048_576;
-    my $mem_limit_kb = Genome::Sys->mem_limit_kb;
-    if ($mem_limit_kb) {
-        my $safe_mem_limit_kb = int(0.8 * $mem_limit_kb);
-        if ($max_memory_kb > $safe_mem_limit_kb) {
-            my $safe_mem_limit_gb = floor($safe_mem_limit_kb / 1_048_576);
-            if ($safe_mem_limit_gb == 0) {
-                die "Does not work on systems with less than 1GB of memory.\n";
-            }
-            $max_memory = $safe_mem_limit_gb;
-            $self->__max_memory($max_memory);
-            warn "Overriding max_memory due to environmental limitations.";
-        }
-    }
-    return $max_memory;
-}
-
-sub base_java_command {
-    my $self = shift;
-
-    my $gatk_path = $self->gatk_path;
-    my $java_cmd = "java";
-    if (defined $self->max_memory) {
-        $java_cmd .= sprintf(" -Xmx%dg", $self->max_memory);
-    }
-    $java_cmd .= " -Djava.io.tmpdir=" . $self->tmp_dir;
-
-    $java_cmd .= " -jar $gatk_path -et NO_ET";
-
-    return $java_cmd;
-}
-
-=======
->>>>>>> 3efe766e
 1;
