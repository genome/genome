package Genome::Model::Tools::CopyNumber::SimulateReads;

##############################################################################
#
#
#	AUTHOR:		Chris Miller (cmiller@genome.wustl.edu)
#
#	CREATED:	05/05/2011 by CAM.
#	MODIFIED:
#
#	NOTES:
#
##############################################################################

use strict;
use Genome;
use IO::File;
use Statistics::R;
use File::Basename;
use warnings;
require Genome::Sys;
use FileHandle;

class Genome::Model::Tools::CopyNumber::SimulateReads {
    is => 'Command',
    has => [


        chr => {
            is => 'String',
            is_optional => 0,
            doc => 'the chromosome to simulate',
        },

        nreads => {
            is => 'Integer',
            is_optional => 1,
            doc => 'the number of reads to generate',

        },

        coverage => {
            is => 'Float',
            is_optional => 1,
            doc => 'generate enough reads to cover the chromosome this deeply',

        },

        readlength => {
            is => 'Integer',
            is_optional => 0,
            doc => 'the read length',
        },

        overdispersion => {
            is => 'Float',
            is_optional => 1,
            default => 3,
            doc => 'the amount of overdispersion to simulate. Overdispersion is defined as the variance-to-mean ratio of the negative binomal distribution that describes the genomic windows ',
        },

        window_size => {
            is => 'Integer',
            is_optional => 1,
            doc => 'the window size to use for generating the distribution. The default should be fine for almost all applications',
            default => 10000,
        },


        output_file => {
            is => 'String',
            is_optional => 0,
            doc => 'the sam file that will contain the simulated reads',
        },

        entrypoints_file => {
            is => 'String',
            is_optional => 1,
<<<<<<< HEAD
            default => Genome::Sys->dbpath("tgi-misc-annotation","human-build36-20130113") . "/entrypoints.male",
=======
            example_values => [Genome::Sys->dbpath("tgi-misc-annotation","human-build36-20130113") . "/entrypoints.male"],
>>>>>>> a8c30727
            doc => 'entrypoints for the genome build to simulate (also determines gender if doing WGS simulation).',
        },

        alt_size => {
            is => 'Integer',
            is_optional => 1,
            doc => 'Size in bp of alteration to add',
        },

        alt_cn => {
            is => 'Integer',
            is_optional => 1,
            doc => 'the copy number of the alteration to add',
            default => 3,
        },

        alt_file =>{
            is => 'String',
            is_optional => 1,
            doc => 'output the position of the alteration for validating the output',
        },

        ]
};

sub help_brief {
    "generate a sam file full of simulated reads for benchmarking CN algorithms"
}

sub help_detail {
    "generate a sam file full of simulated reads for benchmarking CN algorithms"
}


################################################################################

sub printSamLines{
    my ($index, $chr, $readlength, $outfile, @reads) = @_;
        foreach my $pos (@reads){
            #half on pos strand, half on neg
            my $flag = 0;
            my $strand = "+";
            if (int(rand(2))){
                $flag = 16;
                $strand = "-";
            }
            print $outfile join("\t", $index, $flag, $chr, $pos, "255", $readlength ."M", $strand, 0, 0, "*", "*") . "\n";
            $index++;
    }
    return($index);
}

#------------------------------------

sub getChrLength{
    my ($entrypoints_file, $chr) = @_;
    my $inFh = IO::File->new($entrypoints_file) || die "can't open file\n";
    
    while( my $line = $inFh->getline )
    {
        chomp($line);
        my @fields = split("\t",$line);
        if ($fields[0] == $chr){
            return($fields[1]);
        }        
    }
    die("chr $chr doesn't exist in entrypoints file")
}



#------------------------------------
sub getDist{
    my ($regionSize, $nreads, $overdispersion, $window_size, $self) = @_;
    #one temp file for the output dist
    my ($tfh,$tmpfile) = Genome::Sys->create_temp_file;
    unless($tfh) {
        $self->error_message("Unable to create temporary file $!");
        die;
    }


    # and a temp file for the r commands
    my ($rfh,$rfile) = Genome::Sys->create_temp_file;
    unless($rfh) {
        $self->error_message("Unable to create temporary file $!");
        die;
    }


    open(OUTFILE,">$rfile") || die "can't open temp file for writing ($rfile)\n";


    print OUTFILE '

##--------------------------------------------------
## generate a distribution by modelling the overdispersed
## poisson with the negative binomial distribution
## d = var/mean
##
rpois.od<-function (n, lambda,d=1) {
  if (d==1)
    rpois(n, lambda)
  else
    rnbinom(n, size=(lambda/(d-1)), mu=lambda)
}


createDist <- function(regsize, nreads, overdispersion, wind.size, output.file){

  num.winds = ceiling(regsize/wind.size)
  median = nreads/num.winds
  ##we know that when binned, the reads follow a poisson-family
  ##distribution (possible with overdispersion), so generate
  ##such a distribution so we know how many reads should be in
  ##each region
  adist = rpois.od(num.winds, median, overdispersion)

  ## due to rounding, we sometimes end up with a smidge more
  ## or less reads than we specified. Add or remove reads 
  ## randomly to get the right number
  if(sum(adist) > nreads){
    sp=sum(adist)-nreads
    for(i in 1:sp){
      bin=round(runif(1,1,length(adist)));
      adist[bin]=adist[bin]-1;
    }
  } else if(nreads > sum(adist)){
    sp=nreads-sum(adist)
    for(i in 1:sp){
      bin=round(runif(1,1,length(adist)));
      adist[bin]=adist[bin]+1;
    }
  }

  write.table(adist,file=output.file, sep="\t",
                col.names=FALSE, quote=FALSE,
                row.names=FALSE)

}

###########################
';

    print OUTFILE "createDist(";
    print OUTFILE "regsize=" . $regionSize . ",";
    print OUTFILE "nreads=" . $nreads . ",";
    print OUTFILE "overdispersion=" . $overdispersion . ",";
    print OUTFILE "wind.size=" . $window_size . ",";
    print OUTFILE "output.file=\"" . $tmpfile . "\"";
    print OUTFILE ")\n";

    print OUTFILE "q()\n";
    close OUTFILE;

#    `cp $rfile /tmp/asdf.R`;

    #now run the R command
    my $cmd = "R --vanilla --slave \< $rfile";
    my $returnval = Genome::Sys->shellcmd(
        cmd => "$cmd",
        );
    unless($returnval) {
        $self->error_message("Failed to execute: Returned $returnval");
        die $self->error_message;
    }

    #now, read in the distribution from the R file
    my @dist;
    my $inFh = IO::File->new( $tmpfile ) || die "can't open file\n";
    while( my $line = $inFh->getline )
    {
        chomp($line);
        push(@dist,$line);
    }
    return @dist;
}

#--------------------------------
#generate the specified number of reads in a given interval
sub genReads{
    my ($st, $sp, $num) = @_;    
    my $count = 0;
    my @positions;
    
    #randomly place reads within each window
    while($count < $num){
        push(@positions, (int(rand($sp-$st))+$st));
        $count++;
    }
    @positions = sort {$a <=> $b} @positions;
    return(@positions);
}


############################################################################

sub execute {
    my $self = shift;
    my $chr = $self->chr;
    my $nreads = $self->nreads;
    my $coverage = $self->coverage;
    my $readlength = $self->readlength;
    my $overdispersion = $self->overdispersion;
    my $window_size = $self->window_size;
    my $output_file = $self->output_file;
    my $entrypoints_file = $self->entrypoints_file;
    my $alt_size = $self->alt_size;
    my $alt_cn = $self->alt_cn;
    my $alt_file = $self->alt_file;



    if(!(defined($coverage)) && !(defined($nreads))){
        die "either coverage or nreads must be specified";
    }
   
    my $chrlength = getChrLength($entrypoints_file, $chr);
    if(defined($coverage)){
        $nreads = ($chrlength/$readlength)*$coverage;
    }
    #get normal windows for the whole chr
    my @chrwinds = getDist($chrlength, $nreads, $overdispersion, $window_size, $self);
     
    my @altwinds;
    my $alt_pos;
    my $alt_stop;
    if(defined($alt_size)){
        #get alt windows for the alt region
        my $altreads = int($nreads * ($alt_size/$chrlength));
        @altwinds = getDist($alt_size, $altreads*($alt_cn/2), $overdispersion, $window_size, $self);
        
        #randomly choose a position for the alt    
        $alt_pos = int(rand($chrlength-$alt_size));
        $alt_stop = $alt_pos + $alt_size - 1;

        print STDERR "alt at: $chr:$alt_pos-$alt_stop\n";
    }        

    #step through each window, generate the right number of reads 
    #output them in sam format

    open(my $outfile,">$output_file") || die "can't open output file for writing)\n";
    #step through each window
    my $index = 0;        
    my $altindex = 0;
    my $readindex = 0;

    while ($index < @chrwinds){
        my $st = $index*$window_size;
        my $sp = $index*$window_size + ($window_size-1);
        #if no alteration, just output it
        if(!(defined($alt_size))){
            my @reads = genReads($st, $sp, $chrwinds[$index]);
            $readindex = printSamLines($readindex, $chr, $readlength, $outfile, @reads);
        #else have to deal with alterations
        } else { 
            
            #if this window is completely covered by the alt
            if (($st >= $alt_pos) && ($sp < $alt_stop)){
                #replace the window with an alt window
                my @reads = genReads($st, $sp, $altwinds[$altindex]);
                $readindex = printSamLines($readindex, $chr, $readlength, $outfile, @reads);
                $chrwinds[$index] = $altwinds[$altindex];
                $altindex++;
            
            #else if it is the front window, partially covered
            } elsif (($st < $alt_pos) && ($sp > $alt_pos)){
                #get the number of bases in the window that are altered
                my $altbases = ($sp-$alt_pos);
                my $altperc = $altbases/$window_size;                

                #generate normal reads                
                my $num_normreads = sprintf("%.0f", ($chrwinds[$index]*(1-$altperc)));
                my @norm_reads = genReads($st, $alt_pos, $num_normreads);
                #generate altered reads
                my $num_altreads = sprintf("%.0f",$altwinds[@altwinds-1]*$altperc);
                my @alt_reads = genReads($alt_pos+1,$sp, $num_altreads);

                #print them all
                $readindex = printSamLines($readindex, $chr, $readlength, $outfile, (sort{$a <=> $b}(@norm_reads,@alt_reads)));

            #else if it is the rear window, partially covered
            } elsif (($st < $alt_stop) && ($sp > $alt_stop)){

                #get the number of bases in the window that are nonaltered
                my $normbases = ($sp-$alt_stop);
                my $normperc = $normbases/$window_size;                

                #generate altered reads
                my $num_altreads = sprintf("%.0f",$altwinds[@altwinds-1]*(1-$normperc));
                my @alt_reads = genReads($st, $alt_stop, $num_altreads);

                #generate normal reads
                my $num_normreads = sprintf("%.0f", ($chrwinds[$index]*($normperc)));
                my @norm_reads = genReads($alt_stop, $sp, $num_normreads);

                #print them all
                $readindex = printSamLines($readindex, $chr, $readlength, $outfile, (sort {$a <=> $b}(@alt_reads,@norm_reads)));
                
            #else we're in a normal window, just output the normal number of reads
            } else {
                my @reads = genReads($st, $sp, $chrwinds[$index]);
                $readindex = printSamLines($readindex, $chr, $readlength, $outfile, @reads);
            }

        }
        $index++
    }



    ##if specified, print out the alteration information
    #chr, st, sp, ploidy
    if(defined($alt_file)){
        open(ALTFILE,">$alt_file") || die "can't open file for writing ($alt_file)\n";
        print ALTFILE join("\t",($chr,$alt_pos,$alt_stop,$alt_cn)) . "\n";
        close(ALTFILE)
    }



    ##print out some info
    print STDERR "\n";
    print STDERR "  --- SAM file created at $output_file ---\n";
    print STDERR "\n";
    print STDERR "  to convert to BAM, run:\n";
    print STDERR "  samtools view -bt ~/sata921/NCBI-human-build36/$chr.fa.fai $output_file > " . $output_file . ".bam\n";
    print STDERR "\n";
    print STDERR "  to convert to BED, run:\n";
    print STDERR '  awk \'{print $2"\t"$3"\t"$3+' . $readlength . "}' < $output_file >" . $output_file . ".bed\n";
    print STDERR "\n";
    print STDERR "\n";
    close($outfile);   

    
    return 1;
}
<|MERGE_RESOLUTION|>--- conflicted
+++ resolved
@@ -76,11 +76,7 @@
         entrypoints_file => {
             is => 'String',
             is_optional => 1,
-<<<<<<< HEAD
-            default => Genome::Sys->dbpath("tgi-misc-annotation","human-build36-20130113") . "/entrypoints.male",
-=======
             example_values => [Genome::Sys->dbpath("tgi-misc-annotation","human-build36-20130113") . "/entrypoints.male"],
->>>>>>> a8c30727
             doc => 'entrypoints for the genome build to simulate (also determines gender if doing WGS simulation).',
         },
 
