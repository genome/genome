package Genome::Model::Build::Input;

use strict;
use warnings;

use Genome;
class Genome::Model::Build::Input {
    table_name => 'GENOME_MODEL_BUILD_INPUT',
    type_name => 'genome model build input',
    id_by => [
<<<<<<< HEAD
        build_id         => { is => 'Number', len => 32, implied_by => 'build' },
        value_class_name => { is => 'VARCHAR2', len => 255 },
        value_id         => { is => 'VARCHAR2', len => 1000, implied_by => 'value' },
        name             => { is => 'VARCHAR2', len => 255 },
=======
        build_id => {
            is => 'NUMBER',
            len => 11,
        },
        value_class_name => {
            is => 'VARCHAR2',
            len => 255,
        },
        value_id => {
            is => 'VARCHAR2',
            len => 1000,
        },
        name => {
            is => 'VARCHAR2',
            len => 255,
        },
>>>>>>> a8c30727
    ],
    has => [
        model => {
            is => 'Genome::Model',
            via => 'build',
        },
        model_name => {
            via => 'model',
            to => 'name',
        },
        build => {
            is => 'Genome::Model::Build',
            id_by => 'build_id',
            constraint_name => 'GMBI_GMB_FK',
        },
        value => {
            is => 'UR::Object',
            id_by => 'value_id',
            id_class_by => 'value_class_name',
        },
        value_model => {
            is => 'Genome::Model',
            id_by => 'value_id',
        },
        value_build => {
            is => 'Genome::Model::Build',
            id_by => 'value_id',
        },
        value_inst_data => {
            is => 'Genome::InstrumentData',
            id_by => 'value_id',
        },
    ],
    has_optional => [
        filter_desc => {
            is => 'Text',
            valid_values => [ "forward-only", "reverse-only", undef ],
            doc => 'Filter to apply on the input value.',
        },
    ],
    schema_name => 'GMSchema',
    data_source => 'Genome::DataSource::GMSchema',
};

1;

#$HeadURL$
#$Id$
<|MERGE_RESOLUTION|>--- conflicted
+++ resolved
@@ -8,29 +8,10 @@
     table_name => 'GENOME_MODEL_BUILD_INPUT',
     type_name => 'genome model build input',
     id_by => [
-<<<<<<< HEAD
         build_id         => { is => 'Number', len => 32, implied_by => 'build' },
         value_class_name => { is => 'VARCHAR2', len => 255 },
         value_id         => { is => 'VARCHAR2', len => 1000, implied_by => 'value' },
         name             => { is => 'VARCHAR2', len => 255 },
-=======
-        build_id => {
-            is => 'NUMBER',
-            len => 11,
-        },
-        value_class_name => {
-            is => 'VARCHAR2',
-            len => 255,
-        },
-        value_id => {
-            is => 'VARCHAR2',
-            len => 1000,
-        },
-        name => {
-            is => 'VARCHAR2',
-            len => 255,
-        },
->>>>>>> a8c30727
     ],
     has => [
         model => {
