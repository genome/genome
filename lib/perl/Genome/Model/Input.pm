--- conflicted
+++ resolved
@@ -11,30 +11,10 @@
     table_name => 'GENOME_MODEL_INPUT',
     type_name => 'genome model input',
     id_by => [
-<<<<<<< HEAD
         value_class_name => { is => 'VARCHAR2', len => 255 },
         value_id         => { is => 'VARCHAR2', len => 1000, implied_by => 'value' },
         model_id         => { is => 'Number', len => 32, implied_by => 'model' },
         name             => { is => 'VARCHAR2', len => 255 },
-=======
-        value_class_name => {
-            is => 'VARCHAR2',
-            len => 255,
-        },
-        value_id => {
-            is => 'VARCHAR2',
-            len => 1000,
-        },
-        model_id => {
-            is => 'NUMBER',
-            len => 11,
-            is_deprecated => 1,
-        },
-        name => {
-            is => 'VARCHAR2',
-            len => 255,
-        },
->>>>>>> a8c30727
     ],
     has => [
         model => {
