package Genome::Model::Input;

use strict;
use warnings;

use Genome;

require Carp;

class Genome::Model::Input {
    table_name => 'model.model_input',
    type_name => 'genome model input',
    id_by => [
<<<<<<< HEAD
        value_class_name => { is => 'VARCHAR2', len => 255 },
        value_id         => { is => 'VARCHAR2', len => 1000, implied_by => 'value' },
        model_id         => { is => 'Number', len => 32, implied_by => 'model' },
        name             => { is => 'VARCHAR2', len => 255 },
=======
        value_class_name => {
            is => 'VARCHAR2',
            len => 255,
        },
        value_id => {
            is => 'VARCHAR2',
            len => 1000,
        },
        model_id => {
            is => 'Text',
            len => 32,
            is_deprecated => 1,
        },
        name => {
            is => 'VARCHAR2',
            len => 255,
        },
>>>>>>> 7d428ea9
    ],
    has => [
        model => {
            is => 'Genome::Model',
            id_by => 'model_id',
            constraint_name => 'GMI_GM_FK',
        },
        value => {
            is => 'UR::Object',
            id_by => 'value_id',
            id_class_by => 'value_class_name',
        },
        filter_desc => {
            is => 'Text',
            valid_values => [ "forward-only", "reverse-only", undef ],
            is_optional => 1,
            doc => 'Filter to apply on the input value.',
        },
    ],
    has_optional => [
        _model_value => {
            is => 'Genome::Model',
            id_by => 'value_id',
        },
    ],
    has_deprecated => [
        # this is the mate to model "inputs" intead of "input_associations"
        # the former is ambiguous, the later distinguishes between input_associations and input_values
        _model => {
            is => 'Genome::Model',
            id_by => 'model_id',
        },

        # this sort of thing only existed for listers and is no longer needed with the dot syntax
        # remove when possible
        model_name => {
            via => 'model',
            to => 'name',
        },
    ],
    schema_name => 'GMSchema',
    data_source => 'Genome::DataSource::GMSchema',
};

sub __display_name__ {
    my $self = shift;
    my $model = $self->model;
    my $value = $self->value;
    return (($model ? $model->__display_name__ : "") . " " . $self->name . ": " . ($value ? $value->__display_name__ : ""));
}

sub delete {
    my $self = shift;
    my $input_name = $self->__display_name__;

    # TODO I don't care for the instrument data special case. I think that inputs should be completely modifiable
    # without triggering builds being abandoned
    unless ($self->name eq 'instrument_data') {
        my $delete_rv = $self->SUPER::delete;
        Carp::confess "Could not delete input $input_name" unless $delete_rv;
        return 1;
    }

    for my $build ($self->builds_with_input) {
        $self->status_message("Abandoning build " . $build->__display_name__ . " that uses input $input_name");
        my $abandon_rv = eval { $build->abandon };
        unless ($abandon_rv) {
            Carp::confess "Could not abandon build " . $build->__display_name__ . " while deleting input";
        }
    }

    my $delete_rv = $self->SUPER::delete;
    Carp::confess "Could not delete input $input_name!" unless $delete_rv;
    return 1;
}

sub builds_with_input {
    my $self = shift;
    return unless $self->model;

    my @builds;
    for my $build ($self->model->builds) {
        next unless grep {
            $_->name eq $self->name and
            $_->value_id eq $self->value_id and
            $_->value_class_name eq $self->value_class_name
        } $build->inputs;
        push @builds, $build;
    }

    return @builds;
}

1;
<|MERGE_RESOLUTION|>--- conflicted
+++ resolved
@@ -11,30 +11,25 @@
     table_name => 'model.model_input',
     type_name => 'genome model input',
     id_by => [
-<<<<<<< HEAD
-        value_class_name => { is => 'VARCHAR2', len => 255 },
-        value_id         => { is => 'VARCHAR2', len => 1000, implied_by => 'value' },
-        model_id         => { is => 'Number', len => 32, implied_by => 'model' },
-        name             => { is => 'VARCHAR2', len => 255 },
-=======
         value_class_name => {
             is => 'VARCHAR2',
             len => 255,
         },
         value_id => {
             is => 'VARCHAR2',
+            implied_by => 'value',
             len => 1000,
         },
         model_id => {
             is => 'Text',
             len => 32,
+            implied_by => 'model',
             is_deprecated => 1,
         },
         name => {
             is => 'VARCHAR2',
             len => 255,
         },
->>>>>>> 7d428ea9
     ],
     has => [
         model => {
