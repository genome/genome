package Genome::Model::Input;

use strict;
use warnings;

use Genome;

require Carp;

class Genome::Model::Input {
    table_name => 'model.model_input',
    type_name => 'genome model input',
    id_by => [
<<<<<<< HEAD
        value_class_name => {
            is => 'VARCHAR2',
            len => 255,
        },
        value_id => {
            is => 'VARCHAR2',
            implied_by => 'value',
            len => 1000,
        },
        model_id => {
            is => 'Text',
            len => 32,
        },
        name => {
            is => 'VARCHAR2',
            len => 255,
        },
=======
        value_class_name => { is => 'Text', len => 255 },
        value_id => { is => 'Text', len => 1000 },
        model_id => { is => 'Text', len => 32 },
        name => { is => 'Text', len => 255 },
>>>>>>> 3efe766e
    ],
    has => [
        model => {
            is => 'Genome::Model',
            id_by => 'model_id',
            constraint_name => 'GMI_GM_FK',
        },
        value => {
            is => 'UR::Object',
            id_by => 'value_id',
            id_class_by => 'value_class_name',
        },
        filter_desc => {
            is => 'Text',
            valid_values => [ "forward-only", "reverse-only", undef ],
            is_optional => 1,
            doc => 'Filter to apply on the input value.',
        },
    ],
    has_optional => [
        _model_value => { is => 'Genome::Model', id_by => 'value_id' },
    ],
    schema_name => 'GMSchema',
    data_source => 'Genome::DataSource::GMSchema',
};

sub __display_name__ {
    my $self = shift;
    my $model = $self->model;
    my $value = $self->value;
    return (($model ? $model->__display_name__ : "") . " " . $self->name . ": " . ($value ? $value->__display_name__ : ""));
}

sub copy {
    my ($self, %overrides) = @_;

    if ( not %overrides ) {
        $self->error_message('No overrides to copy model input!');
        return;
    }

    my %params;
    PROPERTY: for my $property ( $self->__meta__->properties ) {
        next if not defined $property->{column_name};
        my $property_name = $property->property_name;
        if ( exists $overrides{$property_name} ) {
            my $new_value = delete $overrides{$property_name};
            next PROPERTY if not defined $new_value;
            $params{$property_name} = $new_value;
        }
        else {
            $params{$property_name} = $self->$property_name;
        }
    }

    if ( %overrides ) {
        $self->error_message('Unknown overrides given to copy model input! '.Data::Dumper::Dumper(\%overrides));
        return;
    }

    return __PACKAGE__->create(%params);
}

sub builds_with_input {
    my $self = shift;
    return unless $self->model;

    my @builds;
    for my $build ($self->model->builds) {
        next unless grep {
            $_->name eq $self->name and
            $_->value_id eq $self->value_id and
            $_->value_class_name eq $self->value_class_name
        } $build->inputs;
        push @builds, $build;
    }

    return @builds;
}

1;
<|MERGE_RESOLUTION|>--- conflicted
+++ resolved
@@ -11,30 +11,10 @@
     table_name => 'model.model_input',
     type_name => 'genome model input',
     id_by => [
-<<<<<<< HEAD
-        value_class_name => {
-            is => 'VARCHAR2',
-            len => 255,
-        },
-        value_id => {
-            is => 'VARCHAR2',
-            implied_by => 'value',
-            len => 1000,
-        },
-        model_id => {
-            is => 'Text',
-            len => 32,
-        },
-        name => {
-            is => 'VARCHAR2',
-            len => 255,
-        },
-=======
         value_class_name => { is => 'Text', len => 255 },
         value_id => { is => 'Text', len => 1000 },
         model_id => { is => 'Text', len => 32 },
         name => { is => 'Text', len => 255 },
->>>>>>> 3efe766e
     ],
     has => [
         model => {
