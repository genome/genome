--- conflicted
+++ resolved
@@ -23,11 +23,6 @@
         model_id => {
             is => 'Text',
             len => 32,
-<<<<<<< HEAD
-            implied_by => 'model',
-            is_deprecated => 1,
-=======
->>>>>>> 2d4728ab
         },
         name => {
             is => 'VARCHAR2',
