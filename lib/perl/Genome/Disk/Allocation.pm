--- conflicted
+++ resolved
@@ -900,7 +900,6 @@
     return 1;
 }
 
-<<<<<<< HEAD
 # Returns a list of volumes that meets the given criteria
 sub _get_candidate_volumes {
     my ($class, %params) = @_;
@@ -930,9 +929,6 @@
 
     return @volumes;
 }
-
-=======
->>>>>>> d1d6acde
 
 # When no commit is on, ordinarily an allocation goes to a dummy volume that only exists locally. Trying to load
 # that dummy volume would lead to an error, so use a get instead.
