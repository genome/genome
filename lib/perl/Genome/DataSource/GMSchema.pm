--- conflicted
+++ resolved
@@ -234,7 +234,6 @@
     return 1;
 }
 
-<<<<<<< HEAD
 sub oracle_to_postgres_table_mapping {
     return (
         'search_index_queue' => 'web.search_index_queue',
@@ -282,7 +281,10 @@
         'genome_model_build_variant' => 'model.build_variant',
         'genome_model_variant' => 'model.variant',
     );
-=======
+}
+
+1;
+__END__
 sub sleep_length {
     return 30;
 }
@@ -425,7 +427,6 @@
     return 1 if $self->SUPER::_ignore_table($table_name);
 
     return scalar(grep { $_ eq $table_name } @OLD_GM_TABLES);
->>>>>>> 82a41232
 }
 
 1;
