--- conflicted
+++ resolved
@@ -4,14 +4,9 @@
 use warnings;
 use Genome;
 use Carp;
-<<<<<<< HEAD
-    
-=======
 use File::lockf;
 use DBD::Pg;
 
-
->>>>>>> 95e79d9a
 class Genome::DataSource::GMSchema {
     is => 'UR::DataSource::Pg',
     has_constant => [
@@ -43,7 +38,6 @@
     my $self = shift;
     my %params = @_;
 
-<<<<<<< HEAD
     # Need to remove all commit observers, they will be fired during commit and that's no good!
     #my @observers = UR::Observer->get();
     #for my $observer (@observers) {
@@ -71,61 +65,6 @@
                 }
                 else {
                     Carp::confess "Could not find meta object for non-ghost class $non_ghost_class!";
-=======
-    local $THIS_COMMIT_ID = UR::Object::Type->autogenerate_new_object_id_uuid();
-    
-    my $required_pg_version = '2.19.3';
-
-    my $pg_version = $DBD::Pg::VERSION;
-    if (($pg_version ne $required_pg_version) && !defined $ENV{'LIMS_PERL'}) {
-        $self->error_message("**** INCORRECT POSTGRES DRIVER VERSION ****\n" .
-                             "You are using a Perl version that includes an incorrect DBD::Pg driver.\n" .
-                             "You are running $pg_version and need to be running $required_pg_version.\n" .
-                             "Your sync has been aborted to protect data integrity in the Postgres database.\n" .
-                             "Please be sure you are using 'genome-perl' and not /gsc/bin/perl.\n\n\n" .
-                             "This event has been logged with apipe; if you are unsure of why you received this message\n" .
-                             "open an apipe-support ticket with the date/time of occurrence and we will assist you.\n");
-        log_error($self->error_message);
-        die $self->error_message;
-    }
-
-
-    # Not disconnecting/forking with no commit on to prevent transactions from being
-    # closed, which can cause failures in tests that have multiple commits.
-    if ($ENV{UR_DBI_NO_COMMIT}) {
-        my $oracle_sync_rv = Genome::DataSource::GMSchemaOracle->_sync_database(@_);
-        unless ($oracle_sync_rv) {
-            Carp::confess "Could not sync to oracle!";
-        }
-        return 1;
-    }
-
-    $self->pause_db_if_necessary;
-
-
-    # fork if we don't skip.
-    my $skip_postgres = (defined $ENV{GENOME_DB_SKIP_POSTGRES} && -e $ENV{GENOME_DB_SKIP_POSTGRES}); 
-    my $use_postgres = !$skip_postgres;
-
-    if ($ENV{GENOME_QUERY_POSTGRES}) {
-        Genome::Site::TGI->undo_table_name_patch;
-        my %classes = map { $_->class => 1 } @{$params{changed_objects}};
-        for my $class (sort keys %classes) {
-            my $meta = UR::Object::Type->get($class);
-            next unless $meta;
-            my @metas = ($meta, $meta->ancestry_class_metas);
-            for my $meta (@metas) {
-                if ($meta->class_name =~ /::Ghost$/) {
-                    my $non_ghost_class = $meta->class_name;
-                    $non_ghost_class =~ s/::Ghost$//;
-                    my $non_ghost_meta = UR::Object::Type->get($non_ghost_class);
-                    if ($non_ghost_meta) {
-                        $meta->table_name($non_ghost_meta->table_name);
-                    }
-                    else {
-                        Carp::confess "Could not find meta object for non-ghost class $non_ghost_class!";
-                    }
->>>>>>> 95e79d9a
                 }
             }
 
@@ -145,49 +84,7 @@
     $meta_ds->get_default_handle->disconnect;
     $meta_ds->server($temp_file);
     
-<<<<<<< HEAD
     return $self->SUPER::_sync_database(@_);
-=======
-        # Turtles all the way down... the logging logic can potentially bomb and emit warnings that the user
-        # shouldn't see, so eval everything!
-        eval { 
-            my $stderr = '';;
-            local *STDERR;
-            open STDERR, '>', \$stderr;
-            my $sync_time_start = Time::HiRes::time();
-			
-            eval {
-                $DB::single = 1;
-                my $pg_commit_rv;
-                my $pg_sync_rv = Genome::DataSource::PGTest->_sync_database(@_);
-				
-												
-                my $pg_signal = <$pg_signal_reader>;
-                if (defined $pg_signal) {
-                    $pg_commit_rv = Genome::DataSource::PGTest->commit;
-                }
-            };
-            my $sync_time_duration = Time::HiRes::time() - $sync_time_start;
-            if ($stderr ne '' || $@) {
-                my $error = '';
-                $error .= "EXCEPTION:" . $@ if $@;
-                $error .= "STDERR: " . $stderr if $stderr;
-                print "***** POSTGRES SYNC ERROR *****\n";
-                print "The postgres write failed, for the following reason.  However, the Oracle sync succeeded.\n\n";
-                print "This is a non-fatal error and only affects Postgres testing. Your task completed successfully.\n";
-                print $error, "\n";
-                log_error($error);
-            }
-            log_commit_time('pg',$sync_time_duration);
-        };
-        POSIX::_exit(0);
-    }
-    else {
-        Carp::confess "Problem forking for postgres commit!";
-    }
-
-    return 1;
->>>>>>> 95e79d9a
 }
 
 sub log_error {
@@ -229,50 +126,10 @@
     $fh->close();
 }
 
-<<<<<<< HEAD
 # called whenever we generate an ID
 sub autogenerate_new_object_id_for_class_name_and_rule {
     my $self = shift;
     UR::Object::Type->autogenerate_new_object_id_uuid; 
-=======
-
-sub get_command_line {
-    my @commands;
-    if ($INC{'Command/V2.pm'}) {
-        push @commands, Command::V2->get('original_command_line true' => 1);
-    }
-    if ($INC{'Command/V1.pm'}) {
-        push @commands, Command::V1->get('original_command_line true' => 1);
-    }
-    @commands = sort { $a->id cmp $b->id } @commands;
-    my $original_cmdline = $commands[0] ? $commands[0]->original_command_line : $0;
-
-    return $original_cmdline;
-}
-
-
-sub create_log_message {
-    my $error = shift;
-
-    require DateTime;
-    my $dt = DateTime->now;
-    $dt->set_time_zone('America/Chicago');
-    my $date = $dt->ymd;
-    my $time = $dt->hms;
-    my $user = Genome::Sys->username;
-    my $acting_user = getlogin();
-    my $perl_path = $^X;
-
-    my $original_cmdline = get_command_line();
-
-    my $path = _determine_base_log_pathname();
-
-    require Sys::Hostname;
-    my $host = Sys::Hostname::hostname();
-
-    my $string = join("\n", join(',', $date, $time, $host, $user, $acting_user, $perl_path, $original_cmdline, $THIS_COMMIT_ID), $error);
-    return $string;
->>>>>>> 95e79d9a
 }
 
 # called before attempting to write an SQL query
