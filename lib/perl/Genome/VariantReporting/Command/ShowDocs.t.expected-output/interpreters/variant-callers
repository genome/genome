[4mOVERVIEW[0m
Output a list of variant callers that called this position for the specified sample, as well as the number of callers

[4mPROPERTIES[0m
  [1msample_name[0m   Text
    This is a translated property.
<<<<<<< HEAD
  [1msample_name_label[0m   Text
    This is a translated property.
=======
  [1mvalid_callers[0m   String
    List of variant callers to include in determination for filtering
    Default value ('VarscanSomatic','Sniper','Strelka') if not specified
>>>>>>> 65a175d7

[4mAVAILABLE FIELDS[0m
  [1mvariant_caller_count[0m
    Number of callers that called this position for sample sample_name
  [1mvariant_callers[0m
    List of variant callers that called this position for sample sample_name
<|MERGE_RESOLUTION|>--- conflicted
+++ resolved
@@ -4,14 +4,11 @@
 [4mPROPERTIES[0m
   [1msample_name[0m   Text
     This is a translated property.
-<<<<<<< HEAD
   [1msample_name_label[0m   Text
     This is a translated property.
-=======
   [1mvalid_callers[0m   String
     List of variant callers to include in determination for filtering
     Default value ('VarscanSomatic','Sniper','Strelka') if not specified
->>>>>>> 65a175d7
 
 [4mAVAILABLE FIELDS[0m
   [1mvariant_caller_count[0m
