--- conflicted
+++ resolved
@@ -63,12 +63,7 @@
     }
     my $translations;
     eval { $translations = $self->provider->get_attribute('translations') };
-<<<<<<< HEAD
-    my $error = $@;
-    if ($error and $error !~ /^Attempted to get non-existing attribute \(translations\) from resource-provider, available attributes are/) {
-=======
     if (my $error = Exception::Class->caught('NoTranslationsException')) {
->>>>>>> 55239af5
         die $error;
     }
     else {
