package Genome::VariantReporting::Framework::Plan::ReporterPlan;

use strict;
use warnings FATAL => 'all';
use Genome;
use Set::Scalar;

class Genome::VariantReporting::Framework::Plan::ReporterPlan {
    is => 'Genome::VariantReporting::Framework::Plan::Base',
    has => [
        interpreter_plans => {
            is => 'Genome::VariantReporting::Framework::Plan::InterpreterPlan',
            is_many => 1,
        },
        filter_plans => {
            is => 'Genome::VariantReporting::Framework::Plan::FilterPlan',
            is_many => 1,
            is_optional => 1,
        },
    ],
};

sub category {
    'reporters';
}

sub children {
    my $self = shift;
    return ('interpreters' => [$self->interpreter_plans],
        'filters' => [$self->filter_plans]);
}

sub create_from_hashref {
    my $class = shift;
    my $name = shift;
    my $hashref = shift;

    my $self = $class->SUPER::create(
        name => $name,
        params => $hashref->{params},
    );

    my @filter_plans;
    for my $filter_name (keys %{$hashref->{filters}}) {
        push @filter_plans, Genome::VariantReporting::Framework::Plan::FilterPlan->create(
            name => $filter_name,
            params => $hashref->{filters}->{$filter_name},
        );
    }
    $self->filter_plans(\@filter_plans);

    my @interpreter_plans;
    for my $interpreter_name (keys %{$hashref->{interpreters}}) {
        push @interpreter_plans, Genome::VariantReporting::Framework::Plan::InterpreterPlan->create(
            name => $interpreter_name,
            params => $hashref->{interpreters}->{$interpreter_name},
        );
    }
    $self->interpreter_plans(\@interpreter_plans);

    return $self;
}

sub __plan_errors__ {
    my $self = shift;
    my @errors = $self->SUPER::__plan_errors__;

    push @errors, $self->__interpreter_plan_errors__;
    push @errors, $self->__filter_plan_errors__;

    return @errors;
}

sub __interpreter_plan_errors__ {
    my $self = shift;
    my $needed = Set::Scalar->new($self->get_class->requires_interpreters);
    my $have = Set::Scalar->new(map {$_->name} $self->interpreter_plans);

    my @errors;
    if (my $still_needed = $needed - $have) {
        push @errors, UR::Object::Tag->create(
            type => 'error',
            properties => [$still_needed->members],
            desc => sprintf("Interpreters required by reporter (%s) but not provided: (%s)", $self->name, join(",", $still_needed->members)),
        );
    }
    return @errors;
}

sub __filter_plan_errors__ {
    my $self = shift;

    unless ($self->get_class->allows_hard_filters) {
        if ($self->filter_plans) {
            return UR::Object::Tag->create(
                type => 'error',
                desc => sprintf("Reporter (%s) does not allow any hard filters.  Move them to the interpreters section if they should be soft filters. (%s)",
                    $self->name, join(",", map {$_->name} $self->filter_plans)),
            );
        }
    }
    return;
}

sub requires_annotations {
    my $self = shift;
    my $needed = Set::Scalar->new();
    for my $plan ($self->interpreter_plans, $self->filter_plans) {
        $needed->insert($plan->get_class->requires_annotations);
    }
    return $needed->members;
}
sub object {
    my $self = shift;
    my %overrides = @_;
    my $reporter_object = $self->SUPER::object(%overrides);

    my @filters      = map {$_->object} $self->filter_plans;
    my @interpreters = map {$_->object} $self->interpreter_plans;
    $reporter_object->add_filter_objects(@filters);
    $reporter_object->add_interpreter_objects(@interpreters);
    return $reporter_object;
}
Memoize::memoize("object", LIST_CACHE => 'MERGE');

sub object_with_translations {
    my $self = shift;
    my $translations = shift;
    my %overrides = @_;
    my $reporter_object = $self->SUPER::object_with_translations($translations, %overrides);

<<<<<<< HEAD
    my @filters      = map {$_->object_with_translations($translations)} $self->filter_plans;
    my @interpreters = map {$_->object_with_translations($translations)} $self->interpreter_plans;
    $reporter_object->add_filter_objects(@filters);
    $reporter_object->add_interpreter_objects(@interpreters);
=======
    my @filters      = map {$_->object_with_translations($translations, %overrides)} $self->filter_plans;
    my @interpreters = map {$_->object_with_translations($translations, %overrides)} $self->interpreter_plans;
    for my $filter (@filters) {
        $reporter_object->add_filter_object($filter);
    }
    for my $interpreter (@interpreters) {
        $reporter_object->add_interpreter_object($interpreter);
    }
>>>>>>> f06b8355
    return $reporter_object;
}
Memoize::memoize("object_with_translations", LIST_CACHE => 'MERGE');

1;<|MERGE_RESOLUTION|>--- conflicted
+++ resolved
@@ -129,21 +129,10 @@
     my %overrides = @_;
     my $reporter_object = $self->SUPER::object_with_translations($translations, %overrides);
 
-<<<<<<< HEAD
     my @filters      = map {$_->object_with_translations($translations)} $self->filter_plans;
     my @interpreters = map {$_->object_with_translations($translations)} $self->interpreter_plans;
     $reporter_object->add_filter_objects(@filters);
     $reporter_object->add_interpreter_objects(@interpreters);
-=======
-    my @filters      = map {$_->object_with_translations($translations, %overrides)} $self->filter_plans;
-    my @interpreters = map {$_->object_with_translations($translations, %overrides)} $self->interpreter_plans;
-    for my $filter (@filters) {
-        $reporter_object->add_filter_object($filter);
-    }
-    for my $interpreter (@interpreters) {
-        $reporter_object->add_interpreter_object($interpreter);
-    }
->>>>>>> f06b8355
     return $reporter_object;
 }
 Memoize::memoize("object_with_translations", LIST_CACHE => 'MERGE');
