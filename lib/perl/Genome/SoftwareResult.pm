package Genome::SoftwareResult;

use strict;
use warnings;

use Genome;
use Digest::MD5 qw(md5_hex);
use Cwd;
use File::Basename qw(fileparse);
use Data::Dumper;
use Date::Manip;
use List::MoreUtils qw(uniq);

use Carp;

use JSON;

use Genome::Utility::Instrumentation;

class Genome::SoftwareResult {
    is_abstract => 1,
    table_name => 'result.software_result',
    subclass_description_preprocessor => 'Genome::SoftwareResult::_expand_param_and_input_properties',
    subclassify_by => 'subclass_name',
    id_generator => '-uuid',
    id_by => [
        id => { is => 'Text', len => 32 },
    ],
    attributes_have => [
        is_param => { is => 'Boolean', is_optional=>'1' },
        is_input => { is => 'Boolean', is_optional=>'1' },
        is_metric => { is => 'Boolean', is_optional=>'1' }
    ],
    has => [
        module_version      => { is => 'Text', len => 64, column_name => 'VERSION', is_optional => 1 },
        subclass_name       => { is => 'Text', len => 255, column_name => 'CLASS_NAME' },
        lookup_hash         => { is => 'Text', len => 32, column_name => 'LOOKUP_HASH', is_optional => 1 },
        #inputs_bx           => { is => 'UR::BoolExpr', id_by => 'inputs_id', is_optional => 1 },
        inputs_id           => { is => 'Text', len => 4000, column_name => 'INPUTS_ID', implied_by => 'inputs_bx', is_optional => 1 },
        #params_bx           => { is => 'UR::BoolExpr', id_by => 'params_id', is_optional => 1 },
        params_id           => { is => 'Text', len => 4000, column_name => 'PARAMS_ID', implied_by => 'params_bx', is_optional => 1 },
        output_dir          => { is => 'Text', len => 1000, column_name => 'OUTPUTS_PATH', is_optional => 1 },
        test_name           => { is_param => 1, is_delegated => 1, is_mutable => 1, via => 'params', to => 'value_id', where => ['name' => 'test_name'], is => 'Text', doc => 'Assigns a testing tag to the result.  These will not be used in default processing', is_optional => 1 },
        _lock_name          => { is_optional => 1, is_transient => 1 },
    ],
    has_many_optional => [
        params              => { is => 'Genome::SoftwareResult::Param', reverse_as => 'software_result'},
        inputs              => { is => 'Genome::SoftwareResult::Input', reverse_as => 'software_result'},
        metrics             => { is => 'Genome::SoftwareResult::Metric', reverse_as => 'software_result'},
        users               => { is => 'Genome::SoftwareResult::User', reverse_as => 'software_result'},
        disk_allocations    => { is => 'Genome::Disk::Allocation', reverse_as => 'owner'},
        builds              => { is => 'Genome::Model::Build', via => 'users', to => 'user', where => ["user_class_name like" => "Genome::Model::Build%"] },
        build_ids           => { via => 'builds', to => 'id', is_deprecated => 1 },
    ],
    schema_name => 'GMSchema',
    data_source => 'Genome::DataSource::GMSchema',
    doc => 'base class for managed data sets, with database tracking for params, inputs, metrics, and disk',
};

Genome::SoftwareResult->add_observer(
    aspect => 'subclass_loaded',
    callback => sub {
        my ($classname, $aspect, $subclassname) = @_;

        my $subclass = $subclassname->__meta__;
        unless ($subclass) {
            die "Failed to get object Type for $subclassname";
        }

        # classes that have table_name will complain if no column exists in DB for a property
        unless ($subclass->table_name) {
            my @properties = grep { $_->class_name->isa(__PACKAGE__) }
                            $subclass->properties();
            # try to define what "ambiguous" means...
            my @ambiguous_properties = grep { !(
                    $_->property_name eq 'subclass_name'
                    || $_->is_param
                    || $_->is_input
                    || $_->is_calculated
                    || $_->is_delegated
                    || $_->class_name ne $subclassname
                    || $_->is_transient
                )} @properties;

            if (@ambiguous_properties) {
                die sprintf("ambiguous properties: %s\n",
                        join(", ", map { $_->property_name } @ambiguous_properties));
            }
        }
    },
);

our %LOCKS;

sub __display_name__ {
    my $self = shift;
    return $self->class . ' (' . $self->id . ')';
}

sub _faster_get {
    my $class = shift;

    my $statsd_prefix = "software_result_get.";
    my $statsd_class_suffix = "$class";
    $statsd_class_suffix =~ s/::/_/g;

    my $start_time = Time::HiRes::time();

    my $lookup_hash = $class->calculate_lookup_hash_from_arguments(@_);

    # NOTE we do this so that get can be noisy when called directly.
    my @objects = $class->SUPER::get(lookup_hash => $lookup_hash);

    my $final_time = Time::HiRes::time();
    my $full_time = 1000 * ($final_time - $start_time);
    Genome::Utility::Instrumentation::timing($statsd_prefix . "full_time.total",
            $full_time);
    Genome::Utility::Instrumentation::timing(
        $statsd_prefix . "full_time." . $statsd_class_suffix, $full_time);

    return @objects;
}

# Override get to be noisy.  This should generally not be called.
sub get {
    my $class = shift;

    # We only want to apply this restriction if we're asking for a scalar.
    if (defined wantarray && not wantarray) {
        # UR::Context::query has special logic for when it is called on an object
        unless (ref $class) {
            if (not $class->_is_id_only_query(@_)) {
                # XXX This should be a warning, but warnings are not yet sent to logstash
                $class->error_message(
                    "Calling get on SoftwareResult (unless getting by id) is slow and possibly incorrect.\n"
                    . Carp::longmess);
            }
        }
    }

    return $class->SUPER::get(@_);
}

sub _is_id_only_query {
    my $class = shift;

    return if (@_ > 1);

    if (@_ == 1) {
        if (Scalar::Util::blessed($_[0])) {
            if ($_[0]->isa('UR::BoolExpr') && $_[0]->is_id_only) {
                return 1;
            }
            return;
        }

        return 1;
    }
    return;
}

# You must specify enough parameters to uniquely identify an object to get a result.
# If two users specify different sets of parameters that uniquely identify the result,
# they will create different locks.
sub get_with_lock {
    my $class = shift;

    my $params_processed = $class->_gather_params_for_get_or_create($class->_preprocess_params_for_get_or_create(@_));

    my %is_input = %{$params_processed->{inputs}};
    my %is_param = %{$params_processed->{params}};

    # Only try with lock if object does not exist since locking causes
    # a performance hit. It is assumed that if an object is found it is
    # complete. If this is a bad assumption then we need to add a
    # status to SoftwareResults.
    my $lock;
    my @objects = $class->_faster_get(@_);
    unless (@objects) {
        my $subclass = $params_processed->{subclass};
        unless ($lock = $subclass->_lock(@_)) {
            die "Failed to get a lock for " . Dumper(@_);
        }

        UR::Context->current->reload($class,
            lookup_hash => $class->calculate_lookup_hash_from_arguments(@_));

        eval {
            @objects = $class->_faster_get(@_);
        };
        my $error = $@;

        if ($error) {
            $class->error_message('Failed in get! ' . $error);
            $class->_release_lock_or_die($lock, "Failed to unlock during get_with_lock.");
            die $class->error_message;
        }
    }

    if (@objects > 1) {
        $class->error_message("Multiple results returned for SoftwareResult::get_with_lock.  To avoid this, call get_with_lock with enough parameters to uniquely identify a SoftwareResult.");
        $class->error_message("Parameters used for the get: " . Data::Dumper::Dumper %is_input . Data::Dumper::Dumper %is_param);
        $class->error_message("Objects gotten: " . Data::Dumper::Dumper @objects);
        $class->_release_lock_or_die($lock, "Failed to unlock during get_with_lock with multiple results.") if $lock;
        die $class->error_message;
    }

    my $result = $objects[0];

    if ($result) {
        my $calculated_lookup_hash = $result->calculate_lookup_hash();
        my $lookup_hash = $result->lookup_hash;
        if ($calculated_lookup_hash ne $lookup_hash) {
            my $m = sprintf(q{SoftwareResult lookup_hash (%s) does not match it's calculated lookup_hash (%s).  Cannot trust that the correct SoftwareResult was retrieved.}, $lookup_hash, $calculated_lookup_hash);
            # Really we would just call get(%$params) but that might undermine the whole lookup_hash optimization.
            die $class->error_message($m);
        }
    }

    if ($result && $lock) {
        $result->_lock_name($lock);

        $result->status_message("Cleaning up lock $lock...");
        unless ($result->_unlock) {
            $result->error_message("Failed to unlock after getting software result");
            die "Failed to unlock after getting software result";
        }
        $result->status_message("Cleanup completed for lock $lock.");
    } elsif ($lock) {
        $class->_release_lock_or_die($lock, "Failed to unlock after not finding software result.");
    }

    return $result;
}

sub get_or_create {
    my $class = shift;


    my $params_processed = $class->_gather_params_for_get_or_create($class->_preprocess_params_for_get_or_create(@_));

    my %is_input = %{$params_processed->{inputs}};
    my %is_param = %{$params_processed->{params}};

    my @objects = $class->_faster_get(@_);

    unless (@objects) {
        @objects = $class->create(@_);
        unless (@objects) {
            # see if the reason we failed was b/c the objects were created while we were locking...
            @objects = $class->_faster_get(@_);
            unless (@objects) {
                $class->error_message("Could not create a $class for params " . Data::Dumper::Dumper(\@_) . " even after trying!");
                confess $class->error_message();
            }
        }
    }

    if (@objects > 1) {
        return @objects if wantarray;
        my @ids = map { $_->id } @objects;
        die "Multiple matches for $class but get or create was called in scalar context!  Found ids: @ids";
    } else {
        return $objects[0];
    }
}

sub create {
    my $class = shift;

    if ($class eq __PACKAGE__ || $class->__meta__->is_abstract) {
        # this class is abstract, and the super-class re-calls the constructor from the correct subclass
        return $class->SUPER::create(@_);
    }

    my $params_processed = $class->_gather_params_for_get_or_create($class->_preprocess_params_for_get_or_create(@_));

    my %is_input = %{$params_processed->{inputs}};
    my %is_param = %{$params_processed->{params}};

    my @previously_existing = $class->_faster_get(@_);

    if (@previously_existing > 0) {
        $class->error_message("Attempt to create an $class but it looks like we already have one with those params " . Dumper(\@_));
        return;
    }

    my $lock;
    unless ($lock = $class->_lock(@_)) {
        die "Failed to get a lock for " . Dumper(@_);
    }

    # TODO; if an exception occurs before this is assigned to the object, we'll have a stray lock
    # We need to ensure that we get cleanup on die.

    # we might have had to wait on the lock, in which case someone else was probably creating that entity
    # do a "reload" here to force another trip back to the database to see if a software result was created
    # while we were waiting on the lock.
    (@previously_existing) = UR::Context->current->reload($class,
        lookup_hash => $class->calculate_lookup_hash_from_arguments(@_));

    if (@previously_existing > 0) {
        $class->error_message("Attempt to create an $class but it looks like we already have one with those params " . Dumper(\@_));
        $class->_release_lock_or_die($lock, "Failed to release lock in create before committing SoftwareResult.");
        return;
    }

    # We need to update the indirect mutable accessor logic for non-nullable
    # hang-offs to delete the entry instead of setting it to null.  Otherwise
    # we get SOFTWARE_RESULT_PARAM entries with a NULL, and unsavable PARAM_VALUE.
    # also remove empty strings because that's equivalent to a NULL to the database

    # Do the same for inputs (e.g. alignment results have nullable segment values for instrument data, which are treated as inputs)
    my @param_remove = grep { not (defined $is_param{$_}) || $is_param{$_} eq "" } keys %is_param;
    my @input_remove = grep { not (defined $is_input{$_}) || $is_input{$_} eq "" } keys %is_input;
    my $bx = $class->define_boolexpr($class->_preprocess_params_for_get_or_create(@_));
    for my $i (@param_remove, @input_remove) {
        $bx = $bx->remove_filter($i);
    }

    my $self = $class->SUPER::create($bx);
    unless ($self) {
        $class->_release_lock_or_die($lock,"Failed to unlock during create after committing SoftwareResult.");
        return;
    }

    $self->_lock_name($lock);

    my $unlock_callback = sub {
        $self->_unlock;
    };
    $self->create_subscription(method=>'commit', callback=>$unlock_callback);
    $self->create_subscription(method=>'delete', callback=>$unlock_callback);

    if (my $output_dir = $self->output_dir) {
        if (-d $output_dir) {
            my @files = glob("$output_dir/*");
            if (@files) {
                $self->delete;
                die "Found files in output directory $output_dir!:\n\t"
                    . join("\n\t", @files);
            }
            else {
                $self->status_message("No files in $output_dir.");
            }
        }
        else {
            $self->status_message("Creating output directory $output_dir...");
            eval {
                Genome::Sys->create_directory($output_dir)
            };
            if ($@) {
                $self->delete;
                die $@;
            }
        }
    }

    $self->module_version($self->resolve_module_version) unless defined $self->module_version;
    $self->subclass_name($class);
    $self->lookup_hash($self->calculate_lookup_hash());
    return $self;
}

sub _gather_params_for_get_or_create {
    my $class = shift;

    my ($bx, @extra) = UR::BoolExpr->resolve_normalized_rule_for_class_and_params($class, @_);
    die sprintf('got extra parameters: [%s]', join(',', @extra)) if @extra;

    my %params = $bx->params_list;
    my %is_input;
    my %is_param;
    my $class_object = $class->__meta__;
    for my $key ($class->property_names) {
        my $meta = $class_object->property_meta_for_name($key);
        if ($meta->{is_input} && exists $params{$key}) {
            $is_input{$key} = $params{$key};
        } elsif ($meta->{is_param} && exists $params{$key}) {
            $is_param{$key} = $params{$key};
        }

    }

    #my $inputs_bx = UR::BoolExpr->resolve_normalized_rule_for_class_and_params($class, %is_input);
    #my $params_bx = UR::BoolExpr->resolve_normalized_rule_for_class_and_params($class, %is_param);

    my %software_result_params = (#software_version=>$params_bx->value_for('aligner_version'),
        #params_id=>$params_bx->id,
        #inputs_id=>$inputs_bx->id,
        subclass_name=>$class
    );

    return {
        software_result_params => \%software_result_params,
        subclass => $class,
        inputs=>\%is_input,
        params=>\%is_param,
    };
}

sub _preprocess_params_for_get_or_create {
    my $class = shift;
    if(scalar @_ eq 1) {
        return @_; #don't process a UR::BoolExpr or plain ID
    }

    my %params = @_;

    my $class_object = $class->__meta__;
    for my $key ($class->property_names) {
        my $meta = $class_object->property_meta_for_name($key);

        for my $t ('input', 'param') {
            if ($meta->{'is_' . $t} && $meta->is_many) {
                my $value_list = delete $params{$key};
                if((defined $value_list) && (scalar @$value_list)) {
                    my @values = sort map { Scalar::Util::blessed($_)? $_->id : $_ } @$value_list;
                    my $t_params = $params{$t . 's'} || [];
                    for my $i (0..$#values) {
                        my $value = $values[$i];
                        push @$t_params, {'name' => $key . '-' . $i, 'value_id' => $value};
                    }
                    $params{$t . 's'} = $t_params;

                    $params{$key . '_count'} = scalar @values;
                    $params{$key . '_md5'} = md5_hex( join(':', @values));
                } else {
                    $params{$key . '_count'} = 0;
                    $params{$key . '_md5'} = undef;
                }
            }
        }
    }
    return %params;
}

sub calculate_query {
    my $self = shift;

    # Pre-fetch things, since we're going loop through them.
    $self->inputs;
    $self->params;
    $self->metrics;

    my @query;

    my $class_object = $self->__meta__;
    for my $key ($self->property_names) {
        my $meta = $class_object->property_meta_for_name($key);
        next unless $meta->{is_input} or $meta->{is_param};
        next if $key =~ /(.+?)_(?:md5|count)$/ and $class_object->property_meta_for_name($1); #TODO remove these params completely!

        if($meta->is_many) {
            push @query,
                $key, [$self->$key];
        } else {
            push @query,
                $key, $self->$key;
        }
    }

    return @query;
}

sub calculate_lookup_hash_from_arguments {
    my $class = shift;

    my %processed_params = $class->_process_params_for_lookup_hash(@_);
    return $class->_generate_lookup_hash(\%processed_params);
}

sub calculate_lookup_hash {
    my $self = shift;

    my @query = $self->calculate_query;
    return $self->calculate_lookup_hash_from_arguments(@query);
}

sub _process_params_for_lookup_hash {
    my $class = shift;
    my %initial_params;

    # Handle the case of a boolean expression (used by _faster_get)
    if (1 == scalar(@_)) {
        %initial_params = $_[0]->params_list;
    } else {
        %initial_params = @_;
    }

    $class->_modify_params_for_lookup_hash(\%initial_params);

    my ($bx, @extra) = $class->define_boolexpr(%initial_params);

    die sprintf('got extra parameters: [%s]', join(',', @extra)) if @extra;

    my %params = $bx->params_list;

    my $class_object = $class->__meta__;
    for my $key ($class->property_names) {
        my $meta = $class_object->property_meta_for_name($key);
        unless ($meta->{is_input} or $meta->{is_param}) {
            delete $params{$key};
            next;
        }

        if ($meta->is_transient) {
            delete $params{$key};
            next;
        }

        if (defined($meta->default_value) and not exists $params{$key}) {
            $params{$key} = $meta->default_value;
        }

        unless ($meta->is_optional or $meta->is_many or exists $params{$key}) {
            confess('incomplete object specification: missing ' . $key);
        }

        for my $t ('input', 'param') {
            if ($meta->{'is_' . $t} && $meta->is_many) {
                my $value_list = delete $params{$key};
                if((defined $value_list) && (scalar @$value_list)) {
                    my @values = sort map { _resolve_object_id($_) } @$value_list;
                    $params{$key} = \@values;
                }
            } else {
                $params{$key} = _resolve_object_id($params{$key});
            }
        }

        if(not defined $params{$key} or $params{$key} eq '') {
            delete $params{$key};
        }

        next unless exists $params{$key};

        if(defined($meta->data_type) and
                ($meta->data_type eq 'Boolean' or
                 $meta->data_type eq 'UR::Value::Boolean') and $params{$key} eq 0){
            delete $params{$key};
        }
    }

    return %params;
}

sub _modify_params_for_lookup_hash {
    # overridden in some subclasses 
}

sub _resolve_object_id {
    my $object = shift;

    return Scalar::Util::blessed($object) ? $object->id : $object;
}

sub _generate_lookup_hash {
    my $class = shift;
    my $hash_to_encode = shift;

    my $json = JSON->new();
    $json->canonical([1]);
    my $result = $json->encode($hash_to_encode);

    return Genome::Sys->md5sum_data($result);
}

sub set_test_name {
    my ($self, $new_test_name) = @_;

    $self->test_name($new_test_name);
    return $self->lookup_hash($self->calculate_lookup_hash);
}

sub remove_test_name {
    my $self = shift;

    my $param = Genome::SoftwareResult::Param->get(name => 'test_name',
        software_result_id => $self->id);
    $param->delete;

    return $self->lookup_hash($self->calculate_lookup_hash);
}

sub resolve_module_version {
    my $class = shift;
    my $revision = Genome::Sys->snapshot_revision;
    # the revision may be a series of long paths
    # truncate the revision if it is too long to store, but put a * at the end so we can tell this is the case
    my $pmeta = $class->__meta__->property("module_version");
    my $len = $pmeta->data_length - 1;
    if (length($revision) > $len) {
        $revision = substr($revision,0,$len) . '*';
    }
    return $revision;
}

sub _prepare_output_directory {
    my $self = shift;

    my ($allocation) = $self->disk_allocations;
    if ( $allocation ) {
        my $absolute_path = $allocation->absolute_path;
        $self->output_dir($absolute_path) if $self->output_dir and $self->output_dir ne $absolute_path;
        return $self->output_dir;
    }

    my $subdir = $self->resolve_allocation_subdirectory;
    unless ( $subdir ) {
        die $self->error_message("failed to resolve subdirectory for output data.  cannot proceed.");
    }
    
    my %allocation_create_parameters = (
        disk_group_name => $self->resolve_allocation_disk_group_name,
        allocation_path => $subdir,
        kilobytes_requested => $self->resolve_allocation_kilobytes_requested,
        owner_class_name => $self->class,
        owner_id => $self->id
    );
    $allocation = Genome::Disk::Allocation->allocate(%allocation_create_parameters);
    unless ($allocation) {
        die $self->error_message("Failed to get disk allocation with params:\n". Data::Dumper::Dumper(%allocation_create_parameters));
    }

    my $output_dir = $allocation->absolute_path;
    unless (-d $output_dir) {
        die $self->error_message("Allocation path $output_dir doesn't exist!");
    }
    
    $self->output_dir($output_dir);
    return $output_dir;
}

sub _expand_param_and_input_properties {
    my ($class, $desc) = @_;
    for my $t ('input','param','metric') {
        while (my ($prop_name, $prop_desc) = each(%{ $desc->{has} })) {
            if (exists $prop_desc->{'is_'.$t} and $prop_desc->{'is_'.$t}) {
                my $is_many = ($t ne 'metric' and exists $prop_desc->{'is_many'} and $prop_desc->{'is_many'});

                my $name_name;
                if ($t eq 'metric') {
                    $prop_desc->{'to'} = 'metric_value';
                    $name_name = 'metric_name';
                }
                else {
                    # TODO This logic was borrowed in the Model.pm's _resolve_to_for_prop_desc so
                    # when this is refactored, that should also be updated.
                    if (exists $prop_desc->{'data_type'} and $prop_desc->{'data_type'}) {
                        my $prop_class = UR::Object::Property->_convert_data_type_for_source_class_to_final_class(
                            $prop_desc->{'data_type'},
                            $class
                        );
                        if ($prop_class->isa("UR::Value")) {
                            $prop_desc->{'to'} = 'value_id';
                        } else {
                            $prop_desc->{'to'} = 'value_obj';
                        }
                    }
                    else {
                        $prop_desc->{'to'} = 'value_id';
                    }
                    $name_name = 'name';
                }

                $prop_desc->{'is_delegated'} = 1;

                if($is_many) {
                    $prop_desc->{'where'} = [
                        $name_name . ' like' => $prop_name . '-%',
                    ];
                }
                else {
                    $prop_desc->{'where'} = [
                        $name_name => $prop_name
                    ];
                }


                $prop_desc->{'is_mutable'} = 1;
                $prop_desc->{'via'} = $t.'s';

                if($is_many) {
                    my $md5_name = $prop_name . '_md5';
                    unless(exists $desc->{has}{$md5_name}) {
                        my $md5_prop = {};
                        $md5_prop->{'is'} = 'Text';
                        $md5_prop->{'is_param'} = 1;
                        $md5_prop->{'is_delegated'} = 1;
                        $md5_prop->{'via'} = 'params';
                        $md5_prop->{'to'} = 'value_id';
                        $md5_prop->{'where'} = [ 'name' => $md5_name ];
                        $md5_prop->{'doc'} = 'MD5 sum of the sorted list of values for ' . $prop_name;
                        $md5_prop->{'is_mutable'} = 1;
                        $md5_prop->{'is_optional'} = 1;

                        $md5_prop->{'property_name'} = $md5_name;
                        $md5_prop->{'class_name'} = $desc->{class_name};
                        $desc->{has}{$md5_name} = $md5_prop;
                    }

                    my $count_name = $prop_name . '_count';
                    unless(exists $desc->{has}{$count_name}) {
                        my $count_prop = {};
                        $count_prop->{'is'} = 'Number';
                        $count_prop->{'is_param'} = 1;
                        $count_prop->{'is_delegated'} = 1;
                        $count_prop->{'via'} = 'params';
                        $count_prop->{'to'} = 'value_id';
                        $count_prop->{'where'} = [ 'name' => $count_name ];
                        $count_prop->{'doc'} = 'number of values for ' . $prop_name;
                        $count_prop->{'is_mutable'} = 1;
                        $count_prop->{'is_optional'} = 1;

                        $count_prop->{'property_name'} = $count_name;
                        $count_prop->{'class_name'} = $desc->{class_name};
                        $desc->{has}{$count_name} = $count_prop;
                    }
                }
            }
        }
    }
    return $desc;
}

sub delete {
    my $self = shift;

    my $class_name = $self->class;
    my @users = $self->users;
    my @active_users = grep{$_->active} @users;
    if (@active_users) {
        my $name = $self->__display_name__;
        die "Refusing to delete $class_name $name as it still has active users:\n\t"
            .join("\n\t", map { $_->user_class_name . "\t" . $_->user_id } @active_users);
    }

    my @to_nuke = ($self->params, $self->inputs, $self->metrics, @users);

    #If we use any other results, unregister ourselves as users
    push @to_nuke, Genome::SoftwareResult::User->get(user_class_name => $class_name, user_id => $self->id);

    for (@to_nuke) {
        unless($_->delete) {
            die "Failed to delete: " . Data::Dumper::Dumper($_);
        }
    }

    #creating an anonymous sub to delete allocations when commit happens
    my $id = $self->id;
    my $observer;
    my $upon_delete_callback = sub {
        print "Now Deleting Allocation with owner_id = $id\n";
        $observer->delete if $observer;
        my $allocation = Genome::Disk::Allocation->get(owner_id=>$id, owner_class_name=>$class_name);
        if ($allocation) {
            $allocation->deallocate;
        }
    };

    #hook our anonymous sub into the commit callback
    $observer = $class_name->ghost_class->add_observer(aspect=>'commit', callback=>$upon_delete_callback);

    return $self->SUPER::delete(@_);
}

sub _lock {
    my $class = shift;

    my $resource_lock_name = $class->_resolve_lock_name(@_);

    # if we're already locked, just increment the lock count
    $LOCKS{$resource_lock_name} += 1;
    return $resource_lock_name if ($LOCKS{$resource_lock_name} > 1);

    my $lock = Genome::Sys->lock_resource(resource_lock => $resource_lock_name, max_try => 2);
    unless ($lock) {
        $class->status_message("This data set is still being processed by its creator.  Waiting for existing data lock...");
        $lock = Genome::Sys->lock_resource(resource_lock => $resource_lock_name, wait_announce_interval => 600);
        unless ($lock) {
            $class->error_message("Failed to get existing data lock!");
            die($class->error_message);
        }
    }

    return $lock;
}

sub _unlock {
    my $self = shift;

    my $resource_lock_name = $self->_lock_name;
    $self->status_message("Cleaning up lock $resource_lock_name...");

    if (!exists $LOCKS{$resource_lock_name})  {
        $self->error_message("Attempt to unlock $resource_lock_name but this was never locked!");
        die $self->error_message;
    }
    $LOCKS{$resource_lock_name} -= 1;

    return 1 if ($LOCKS{$resource_lock_name} >= 1);

    unless (Genome::Sys->unlock_resource(resource_lock=>$resource_lock_name)) {
        $self->error_message("Couldn't unlock $resource_lock_name.  error message was " . $self->error_message);
        die $self->error_message;
    }

    delete $LOCKS{$resource_lock_name};
    $self->status_message("Cleanup completed for lock $resource_lock_name.");
    return 1;
}

sub _resolve_lock_name {
    my $class = shift;
    my $class_string = $class->class;

    my $lookup_hash = $class->calculate_lookup_hash_from_arguments(@_);
    my $resource_lock_name = $ENV{GENOME_LOCK_DIR} . "/genome/$class_string/" .  $lookup_hash;
}

# override _resolve_lock_name (for testing) to append username and time
# This override is used to prevent lock collisions when tests are being run concurrently on the same machine.
if ($ENV{UR_DBI_NO_COMMIT}) {
    warn 'Overriding Genome::SoftwareResult::_resolve_lock_name since UR_DBI_NO_COMMIT is on.' . "\n";
    my $suffix = Genome::Sys->username . '_' . time;
    my $original_resolve_lock_name_sub = \&Genome::SoftwareResult::_resolve_lock_name;
    require Sub::Install;
    Sub::Install::reinstall_sub({
        into => 'Genome::SoftwareResult',
        as => '_resolve_lock_name',
        code => sub {
            my $lock_name = &$original_resolve_lock_name_sub(@_);
            $lock_name .= "_$suffix" unless $lock_name =~ /$suffix/;
            return $lock_name;
        },
    });
}

sub metric_names {
    my $class = shift;
    my $meta = $class->__meta__;
    my @properties = grep { $_->{is_metric} } $meta->_legacy_properties();
    my @names = map { $_->property_name } @properties;
    return @names;
}

sub metrics_hash {
    my $self = shift;
    my @names = $self->metric_names;
    my %hash = map { $self->name } @names;
    return %hash;
}

sub generate_expected_metrics {
    my $self = shift;
    my @names = @_;
    unless (@names) {
        @names = $self->metric_names;
    }

    # pre-load all metrics
    my @existing_metrics = $self->metrics;

    for my $name (@names) {
        my $metric = $self->metric(name => $name);
        if ($metric) {
            $self->status_message(
                $self->display_name . " has metric "
                . $metric->name
                . " with value "
                . $metric->value
            );
            next;
        }
        my $method = "_calculate_$name";
        unless ($self->can($method)) {
            $self->error_message("No method $method found!");
            die $self->error_message;
        }
        $self->status_message(
            $self->display_name . " is generating a value for metric "
            . $metric->name
            . "..."
        );
        my $value = $self->$method();
        unless (defined($value)) {
            $self->error_message(
                $self->display_name . " has metric "
                . $metric->name
                . " FAILED TO CALCULATE A DEFINED VALUE"
            );
            next;
        }
        $self->$metric($value);
        $self->status_message(
            $self->display_name . " has metric "
            . $metric->name
            . " with value "
            . $metric->value
        );
    }
}

sub _available_cpu_count {
    my $self = shift;

    my $attempt1 = eval {
        # Not running on LSF, allow only one CPU
        if (!exists $ENV{LSB_MCPU_HOSTS}) {
            return 1;
        }

        my $mval = $ENV{LSB_MCPU_HOSTS};
        my @c = split /\s+/, $mval;

        if (scalar @c != 2) {
            $self->error_message("LSB_MCPU_HOSTS environment variable doesn't specify just one host and one CPU count. (value is '$mval').  Is the span[hosts=1] value set in your resource request?");
            die $self->error_message;
        }

        if ($mval =~ m/(\.*?) (\d+)/) {
            return $2;
        } else {
            $self->error_message("Couldn't parse the LSB_MCPU_HOSTS environment variable (value is '$mval'). ");
            die $self->error_message;
        }
    };
    die $@ if $@;

    my @rows = `bjobs -l $ENV{LSB_JOBID}`;
    chomp @rows;
    my $rows = join('',@rows);
    $rows =~ s/\s+//;
    my ($op, $attempt2) = ($rows =~ /ncpus(>=|>)(\d+)/);
    if ($op eq '>') {
        $attempt2++;
    }
    if ($attempt2 > $attempt1) {
<<<<<<< HEAD
        $self->warning_message("overriding CPU count of $attempt1 with $attempt2 parsed from rusage");
=======
        $self->warning_message("overriding CPU count of $attempt1 with $attempt2 parsed from rusage (select block)");
>>>>>>> 072436f6
        return $attempt2;
    }
    else {
        return $attempt1;
    }
}

sub _resolve_param_value_from_text_by_name_or_id {
    my $class = shift;
    my $param_arg = shift;

    #First try default behaviour of looking up by name or id
    my @results = Command::V2->_resolve_param_value_from_text_by_name_or_id($class, $param_arg);

    #If that didn't work, and the argument is a filename, see if it's part of our output directory.
    if(!@results and -f $param_arg) {
        my $abs_path = Cwd::abs_path($param_arg);
        my (undef, $dir) = fileparse($abs_path);
        $dir =~ s!/$!!; #remove trailing slash!
        @results = Genome::SoftwareResult->get(output_dir => $dir);
    }

    return @results;
}

sub _release_lock_or_die {
    my ($class, $lock, $error_message) = @_;

    $class->status_message("Cleaning up lock $lock...");

    unless (Genome::Sys->unlock_resource(resource_lock=>$lock)) {
        $class->error_message($error_message);
        die $error_message;
    }
    delete $LOCKS{$lock};

    $class->status_message("Cleanup completed for lock $lock.");
}

# children are things that use this
sub children {
    my $self = shift;
    return uniq map { $_->user } $self->users;
}

# parents are things that this uses
sub parents {
    my $self = shift;
    return uniq map { $_->software_result }
        Genome::SoftwareResult::User->get(user => $self);
}

# ancestors are recursive parents, sort order is not guaranteed
sub ancestors {
    my $self = shift;
    my @parents = $self->parents;
    if (@parents) {
        return uniq(map { $_->ancestors }
            grep { $_->isa('Genome::SoftwareResult') } @parents), @parents;
    } else {
        return;
    }
}

# descendents are recursive children, sort order is not guaranteed
sub descendents {
    my $self = shift;
    my @children = $self->children;
    if (@children) {
        return @children, uniq map { $_->descendents }
            grep { $_->isa('Genome::SoftwareResult') } @children;
    } else {
        return;
    }
}

sub best_guess_date {
    my $self = shift;
    my ($earliest_time) = sort map { $_->creation_time }
        $self->disk_allocations;
    return $earliest_time;
}

sub best_guess_date_numeric {
    return UnixDate(shift->best_guess_date, "%s"); 
}


1;<|MERGE_RESOLUTION|>--- conflicted
+++ resolved
@@ -937,11 +937,7 @@
         $attempt2++;
     }
     if ($attempt2 > $attempt1) {
-<<<<<<< HEAD
-        $self->warning_message("overriding CPU count of $attempt1 with $attempt2 parsed from rusage");
-=======
         $self->warning_message("overriding CPU count of $attempt1 with $attempt2 parsed from rusage (select block)");
->>>>>>> 072436f6
         return $attempt2;
     }
     else {
