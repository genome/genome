package Genome::SoftwareResult::User;

use strict;
use warnings;
use Genome;

class Genome::SoftwareResult::User {
    table_name => 'SOFTWARE_RESULT_USER',
    id_by => [
<<<<<<< HEAD
        id => { is => 'Text', len => 32 },
=======
        id => {
            is => 'NUMBER',
            len => 10,
        },
>>>>>>> a8c30727
    ],
    has => [
        software_result => {
            is => 'Genome::SoftwareResult',
            id_by => 'software_result_id',
            constraint_name => 'SRU_SR_FK',
        },
        user_class => {
            is => 'UR::Object::Type',
            id_by => 'user_class_name',
        },
        user_id => {
            is => 'VARCHAR2',
            len => 256,
        },
        user => {
            is => 'UR::Object',
            id_by => 'user_id',
            id_class_by => 'user_class_name',
        },
        label => {  },
    ],
    schema_name => 'GMSchema',
    data_source => 'Genome::DataSource::GMSchema',
    doc => 'links a software result to other entities which depend on it',
};

1;
<|MERGE_RESOLUTION|>--- conflicted
+++ resolved
@@ -7,14 +7,7 @@
 class Genome::SoftwareResult::User {
     table_name => 'SOFTWARE_RESULT_USER',
     id_by => [
-<<<<<<< HEAD
         id => { is => 'Text', len => 32 },
-=======
-        id => {
-            is => 'NUMBER',
-            len => 10,
-        },
->>>>>>> a8c30727
     ],
     has => [
         software_result => {
