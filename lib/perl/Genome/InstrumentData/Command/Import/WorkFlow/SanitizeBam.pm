package Genome::InstrumentData::Command::Import::WorkFlow::SanitizeBam;

use strict;
use warnings;

use Genome;

class Genome::InstrumentData::Command::Import::WorkFlow::SanitizeBam { 
    is => 'Command::V2',
    has_input => {
        bam_path => {
            is => 'Text',
            doc => 'The path of the dirty bam to clean.',
        }
    },
    has_output => {
        output_bam_path => {
            is => 'Text',
            calculate_from => [qw/ bam_path /],
            calculate => q{
<<<<<<< HEAD
                $dirty_bam_path =~ s/(\.bam)$/.clean$1/;
                return $dirty_bam_path;
=======
                $bam_path =~ s/(\.bam)$/.clean$1/;
                return $bam_path;
>>>>>>> 3efe766e
            },
            doc => 'The path of the clean bam.',
        },
    },
    has_transient => {
        _sanitize_metrics => { is => 'Hash', },
    },
};

sub execute {
    my $self = shift;
    $self->debug_message('Sanitize bam...');

    my $sanitize_ok = $self->_sanitize_bam;
    return if not $sanitize_ok;

    my $verify_read_count_ok = $self->_verify_read_count;
    return if not $verify_read_count_ok;

    my $cleanup_ok = Genome::InstrumentData::Command::Import::WorkFlow::Helpers->remove_paths_and_auxiliary_files($self->bam_path);
    return if not $cleanup_ok;

    $self->debug_message('Sanitize bam...done');
    return 1;
}

sub _sanitize_bam {
    my $self = shift;

    my $bam_path = $self->bam_path;
    $self->debug_message("Dirty bam path: $bam_path");

    my $output_bam_path = $self->output_bam_path;
    $self->debug_message("Clean bam path: $output_bam_path");

    my $tmp_dir = File::Temp::tempdir(CLEANUP => 1);
    my $sanitize_err = $tmp_dir.'/sanitize.err';
    my $cmd = "/usr/bin/seq-grind sanitize --input $bam_path --output $output_bam_path 2> $sanitize_err";
    my $rv = eval{ Genome::Sys->shellcmd(cmd => $cmd); };
    if ( not $rv or not -s $output_bam_path ) {
        $self->error_message($@) if $@;
        $self->error_message('Failed to run samtools sanitize!');
        return;
    }

    my $load_metrics = $self->_load_sanitize_metrics($sanitize_err);
    return if not $load_metrics;

    return 1;
}

sub _load_sanitize_metrics {
    my ($self, $sanitize_err) = @_;

    my $fh = eval{ Genome::Sys->open_file_for_reading($sanitize_err); };
    if ( not $fh ) {
        $self->error_message('Failed to open sanitize error file to retrieve metrics.');
        return;
    }

    my %metrics;
    while ( my $line = $fh->getline ) {
        chomp $line;
        my ($name, $value) = $line =~ /^seq-grind sanitize sequences (\w+): (\d+)$/;
        next if not $name;
        $metrics{$name} = $value;
    }

    $fh->close;
    $self->_sanitize_metrics(\%metrics);

    return 1;
}

sub _verify_read_count {
    my $self = shift;
    $self->debug_message('Verify read count...');

    my $helpers = Genome::InstrumentData::Command::Import::WorkFlow::Helpers->get;
    my $dirty_flagstat = $helpers->load_or_run_flagstat($self->bam_path);
    return if not $dirty_flagstat;

    my $clean_flagstat = $helpers->load_or_run_flagstat($self->output_bam_path);
    return if not $clean_flagstat;

    $self->debug_message('Clean bam read count: '.$clean_flagstat->{total_reads});
    $self->debug_message('Dirty bam read count: '.$dirty_flagstat->{total_reads});
    my $sanitize_metrics = $self->_sanitize_metrics;
    $self->debug_message('Sanitize filtered:   '.$sanitize_metrics->{filtered});

    if ( $sanitize_metrics->{input} != $dirty_flagstat->{total_reads} ) {
        $self->error_message('Reads input into sanitize does not match reads in dirty bam: %s vs. %s', $sanitize_metrics->{input}, $dirty_flagstat->{total_reads});
        return;
    }

    if ( $self->_sanitize_metrics->{output} != $clean_flagstat->{total_reads} ) {
        $self->error_message('Reads output by sanitize does not match reads in clean bam: %s vs. %s', $sanitize_metrics->{output}, $clean_flagstat->{total_reads});
        return;
    }

    my $filtered = $dirty_flagstat->{total_reads} - $clean_flagstat->{total_reads};
    if ( $self->_sanitize_metrics->{filtered} != $filtered ) {
        $self->error_message('Reads filtered by sanitize does not match the difference of dirty - clean reads: %s vs. %s', $sanitize_metrics->{filtered}, $filtered);
        return;
    }

    $self->debug_message('Verify read count...done');
    return 1;
}

1;
<|MERGE_RESOLUTION|>--- conflicted
+++ resolved
@@ -18,13 +18,8 @@
             is => 'Text',
             calculate_from => [qw/ bam_path /],
             calculate => q{
-<<<<<<< HEAD
-                $dirty_bam_path =~ s/(\.bam)$/.clean$1/;
-                return $dirty_bam_path;
-=======
                 $bam_path =~ s/(\.bam)$/.clean$1/;
                 return $bam_path;
->>>>>>> 3efe766e
             },
             doc => 'The path of the clean bam.',
         },
