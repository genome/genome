package Genome::Model;

use strict;
use warnings;

use Genome;
use Carp;

class Genome::Model {
    is => ['Genome::Notable','Genome::Searchable'],
    is_abstract => 1,
    subclassify_by => 'subclass_name',
    subclass_description_preprocessor => __PACKAGE__ . '::_preprocess_subclass_description',
    id_by => [
<<<<<<< HEAD
        genome_model_id => { is => 'Text', },
=======
        genome_model_id => { 
            # TODO: change to just "id"
            # And make the data type Text in preparation for UUIDs
            is => 'Number', 
            doc => 'the unique immutable system identifier for a model',
        },
>>>>>>> 27cf97cc
    ],
    attributes_have => [
        is_param    => { 
            is => 'Boolean', 
            is_optional => 1, 
            doc => 'indicates a value which is part of the processing profile, constant for the model',
        },
        is_input    => { 
            is => 'Boolean', 
            is_optional => 1,
            doc => 'indicates a value which is an input data set for the model: constant per build',
        },
        is_output   => { 
            is => 'Boolean', 
            is_optional => 1,
            doc => 'indicates a value which is produced during the build process',
        },
        _profile_default_value => { 
            is => 'Text', 
            is_optional => 1,
            doc => 'on is_param attribute, the default value is stored here, since it is used when making profiles, not making models',
        },
    ],
    has => [
        name => { 
            is => 'Text', 
            doc => 'the name of the model (changeable)'
        },
        subject => {
            is => 'Genome::Subject',
            id_by => 'subject_id',
            doc => 'the sample/individual/cohort which is being modelled',
        },
        processing_profile => {
            is => 'Genome::ProcessingProfile',
            id_by => 'processing_profile_id',
            doc => 'the collection of parameters to be used during the build process'
        },
        subclass_name => {
            is => 'Text',is_mutable => 0, column_name => 'SUBCLASS_NAME',
            calculate_from => 'processing_profile_id',
            calculate => sub {
                my $pp_id = shift;
                return unless $pp_id;
                my $pp = Genome::ProcessingProfile->get($pp_id);
                unless ($pp) {
                    Carp::croak "Can't find processing profile with ID $pp_id while resolving subclass for model";
                }
                return __PACKAGE__ . '::' . Genome::Utility::Text::string_to_camel_case($pp->type_name);
            },
            doc => 'the software subclass for the model in question',
        },
        type_name => { 
            is => 'Text', 
            via => 'processing_profile',
            doc => 'the name of the type of model (pipeline name)',
        },
    ],
    has_many_optional => [
        builds  => {
            is => 'Genome::Model::Build',
            reverse_as => 'model',
            doc => 'Versions of a model over time, with varying quantities of evidence'
        },
        inputs => {
            is => 'Genome::Model::Input',
            reverse_as => 'model',
            doc => 'links to data currently assigned to the model for processing'
        },
        projects => {
            is => 'Genome::Project',
            via => 'project_parts',
            to => 'project',
            is_many => 1,
            is_mutable => 1,
            doc => 'Projects that include this model',
        },
        project_parts => {
            # TODO: the new naming convention was project_associations to prevent confusion
            # between the bridge and the referenced value
            is => 'Genome::ProjectPart',
            reverse_as => 'entity',
            is_many => 1,
            is_mutable => 1,
        },
    ],
    has_optional => [
        user_name => { 
            # TODO: we use created_by in other places to be specific as-to role of the user
            # This is redundant with the model creation event data.
            is => 'Text', 
            doc => 'the user who created the model',
        },
        creation_date  => { 
            # TODO: switch from timestamp to Date when we go Oracle to PostgreSQL
            # TODO: this is redundant with the model creation event.
            is => 'Timestamp', 
            doc => 'the time at which the model was defined',
        },
        build_requested => { 
            # TODO: this has limited tracking as to who/why the build was requested
            is => 'Boolean',
            doc => 'when set to true the system will queue the model for building ASAP'
        },
        keep_n_most_recent_builds => {
            # TODO: check to see where this is used
            via => 'attributes', to => 'value', is_mutable => 1, 
            where => [ property_name => 'keep_n_most_recent_builds', entity_class_name => 'Genome::Model' ],
            doc => 'used by the automated build system',
        },
        _last_complete_build_id => {
            # TODO: change the method with this name to use this property since it is faster
            is => 'Number',
            column_name => 'LAST_COMPLETE_BUILD_ID', 
            doc => 'the last complete build id',
        },
        apipe_cron_status => {
            via => 'notes',
            to => 'body_text',
            where => [ header_text => 'apipe_cron_status' ],
            is_mutable => 0,
        },
    ],
    has_optional_deprecated => [
        _subject_class_name => {
            # TODO: This can be removed once the unused but non-nullable subject_class_name
            # column is dropped.  Subjects all now have a common base class for efficiency.
            # The subject_class_name method is on ::ModelDeprecated and is obsolete.
            is => 'Text',
            is_optional => 1,
            column_name => 'SUBJECT_CLASS_NAME',
            #calculate_from => ['subject'],
            #calculate => q| $subject->class |,
            #is_mutable => 0,
        },
        subject_class_name => {
            # TODO: this is now read-only, but should go away entirely
            via => 'subject',
            to => 'subclass_name',
        },
        limit_inputs_id => {
            # TODO: this was intended to be a boolexpr ID, but was possibly never used
            is => 'Text',
            column_name => 'LIMIT_INPUTS_TO_ID',
            is_deprecated => 1,
            implied_by => 'limit_inputs_rule',
        },
        limit_inputs_rule => {
            # TODO: this was intended to be a boolexpr, but was possibly never used
            is => 'UR::BoolExpr',
            id_by => 'limit_inputs_id',
            is_deprecated => 1,
        },
        auto_assign_inst_data => {
            # this must be here instead of in ::ModelDeprecated becuase it has a db column
            is => 'Boolean',
        },
        auto_build_alignments => {
            # this must be here instead of in ::ModelDeprecated becuase it has a db column
            is => 'Boolean',
        },
        _id => {
            # this is the accessor for the column which should become the new primary key
            column_name => 'ID',
            is_deprecated => 1,
        }
    ],
    has_many_optional_deprecated => [
        instrument_data => {
            # TODO: the few model types which use instruent data directly should just have:
            #  instrument_data => { is => 'Genome::InstruentData", is_input => 1, is_many => 1 },
            is => 'Genome::InstrumentData',
            via => 'inputs',
            to => 'value',
            is_mutable => 1,
            where => [ name => 'instrument_data' ],
            doc => 'Instrument data currently assigned to the model.'
        },
        model_groups => {
            # TODO: redundant with projects
            is => 'Genome::ModelGroup',
            via => 'model_bridges',
            to => 'model_group',
            is_mutable => 1,
            is_many => 1,
        },
        model_bridges => {
            # TODO: redundant with project_parts
            is => 'Genome::ModelGroupBridge',
            reverse_as => 'model',
            is_many => 1,
        },
    ],
    schema_name => 'GMSchema',
    data_source => 'Genome::DataSource::GMSchema',
    table_name => 'GENOME_MODEL',
    doc => 'a data model describing the sequence and/or features of a genome'
};

sub define_by {
  # this determines the base class for auto-generated "genome model define XXXX" commands
  # various base classes are available which make different presumptions about presence of instrument-data, etc.
  # TODO: switch to BaseMinimal after making all old models which need ::Helper override this method, 
  # including those which are completely auto-generated.
  'Genome::Model::Command::Define::Helper' 
}

# override to do additonal error checking for new profiles
sub __profile_errors__ {
    # This is called whenever a processing profile is created
    my $class = shift;
    my $pp = shift;
    return;
}

# Override in subclasses to have additional stuff appended to the model's default name
# FIXME This will probably go away when the default_name method is overhauled
sub _additional_parts_for_default_name { return; }

# Override in subclasses. Given a list of model inputs missing from a build and a list of build
# inputs missing from the model, should return true if those differences are okay and false otherwise
sub _input_differences_are_ok {
    my $self = shift;
    my @inputs_not_found = @{shift()};
    my @build_inputs_not_found = @{shift()};

    return; #by default all differences are not ok
}

# Override in subclasses. Compares the number of inputs between a build and the model.
sub _input_counts_are_ok {
    my $self = shift;
    my $input_count = shift;
    my $build_input_count = shift;

    return ($input_count == $build_input_count);
}

# Override in subclasses for custom behavior. Updates the model as necessary prior to starting a
# build. Useful for ensuring that the build is incorporating all of the latest information.
# TODO Make sure this is necessary, could be removed
sub check_for_updates {
    return 1;
}

# Override in subclasses, should figure out an appropriate subject for the model and return it
sub _resolve_subject {
    return;
}

# Override in subclasses, should figure out an appropriate processing profile for the model and return it
sub _resolve_processing_profile {
    return;
}

# Override in subclasses
sub _resolve_disk_group_name_for_build {
    # This gets called during the build start process when attempting to create a disk allocation.
    my ($build) = @_;
    return 'info_genome_models';
}

# Override in subclasses
sub _resolve_workflow_for_build {
    # Create a one-step workflow if '_execute_build' is defined.
    my ($self, $build, $optional_lsf_queue) = @_;

    if ($self->can('_execute_build') or $self->processing_profile->can('_execute_build')) { #TODO remove pp._execute_builds
        my $operation_type = Workflow::OperationType::Command->get('Genome::Model::Build::ExecuteBuildWrapper');
        my $resource_requirements = $self->_resolve_resource_requirements_for_build($build);
        $operation_type->lsf_resource($resource_requirements);

        my %opts = (
            name => $build->id . ' all stages',
            input_properties => [ 'build_id' ],
            output_properties => [ 'result' ]
        );

        my $logdir = $build->log_directory;
        if ($logdir =~ /^\/gscmnt/) {
            $opts{log_dir} = $logdir;
        }
 
        my $workflow = Workflow::Model->create(%opts);

        my $operation = $workflow->add_operation(
            name => '_execute_build (' . $self->type_name . ')',
            operation_type => $operation_type, 
        );

        $workflow->add_link(
            left_operation => $workflow->get_input_connector,
            left_property => 'build_id',
            right_operation => $operation,
            right_property => 'build_id'
        );

        $workflow->add_link(
            left_operation => $operation,
            left_property => 'result',
            right_operation => $workflow->get_output_connector,
            right_property => 'result'
        );

        my @e = $workflow->validate;
        die @e unless $workflow->is_valid;

        return $workflow;
    }
    elsif ($self->processing_profile->can("_resolve_workflow_for_build")) {
        return $self->processing_profile->_resolve_workflow_for_build($build);
    }

    my $msg = sprintf(
        "Failed to either implement '_execute_build', or override '_resolve_workflow_for_build', in model '%s' for build '%s'\n",
        $self->__display_name__,
        $build->__display_name__,
    );
    Carp::confess($msg);
}

# Override in subclasses to compose processing profile parameters and build inputs
sub map_workflow_inputs {
    # Construct the input to Workflow::Simple::run_workflow_lsf
    my $self = shift;
    if($self->processing_profile->can('map_workflow_inputs')) {
        return $self->processing_profile->map_workflow_inputs(@_);
    }
    else {
        my ($build) = @_;
        return (build_id => $build->id);
    }
}

# Override in subclasses
sub _resolve_resource_requirements_for_build {
    # This is called during '_resolve_workflow_for_build' to specify the lsf resource requirements of the one-step
    # workflow that is generated from '_execute_build'.
    my ($build) = @_;
    return "-R 'select[model!=Opteron250 && type==LINUX64] rusage[tmp=10000:mem=1000]' -M 1000000";
}

sub _initialize_build {
    # TODO remove call to processing_profile method after moving pp._initialize_builds to the respective model subclasses.
    my ($self, $build) = @_;
    my $pp = $self->processing_profile;
    if ($pp->can('_initialize_build')) {
        return $pp->_initialize_build($build);
    }
    return 1;
}

# Set to true in subclasses if downstream triggering of builds should be enabled
sub _should_trigger_downstream_builds {
    return 0;
}

# Default string to be displayed, can be overridden in subclasses
sub __display_name__ {
    my $self = shift;
    return $self->name . ' (' . $self->id . ')';
}

# Create a model and validate processing profile, subject, etc
sub create {
    my $class = shift;

    # If create is being called directly on this class or on an abstract subclass, SUPER::create will
    # figure out the correct concrete subclass (if one exists) and call create on it.
    if ($class eq __PACKAGE__ or $class->__meta__->is_abstract) {
        return $class->SUPER::create(@_);
    }

    my ($bx,%extra) = $class->define_boolexpr(@_);
    if (%extra) {
        # Allow subject_class_name to be specified, though it is
        # no longer used during construction and is a read-only
        # indirect property.
        # TODO: eliminate places which pass this in..
        delete $extra{subject_class_name};
        if (%extra) {
            # If there are still more unknown parameters re-call
            # so this will throw the typical exception minus
            # subject_class_name
            $bx = $class->define_boolexpr($bx->params_list, %extra);
        }
    }

    my $self = $class->SUPER::create(@_);
    unless ($self) {
        return;
    }

    $self->user_name(Genome::Sys->username) unless $self->user_name;
    $self->creation_date(UR::Context->now);

    $self->_validate_processing_profile;
    $self->_validate_subject;
    $self->_validate_name;

    $self->_verify_no_other_models_with_same_name_and_type_exist;

    # If build requested was set as part of model creation, it didn't use the mutator method that's been
    # overridden. Re-set it here so the required actions take place.
    if ($self->build_requested) {
        $self->build_requested($self->build_requested, 'model created with build requested set');
    }

    if ($self->subject) {
        # TODO: get rid of this as soon as we drop the old database column
        $self->_subject_class_name($self->subject->class);
    }

    # TODO: the column behind this should become the new primary key when we are fully in sync
    $self->_id($self->id);
    
    return $self;
}

# Delete the model and all of its builds/inputs
sub delete {
    my $self = shift;
    $self->debug_message("Deleting model " . $self->__display_name__);

    my @build_directories;

    for my $input ($self->inputs) {
        $self->debug_message("Deleting model input " . $input->__display_name__);
        my $rv = $input->delete;
        unless ($rv) {
            Carp::confess $self->error_message("Could not delete model input " . $input->__display_name__ .
                " prior to deleting model " . $self->__display_name__);
        }
    }

    for my $build ($self->builds) {
        $self->debug_message("Deleting build " . $build->__display_name__);
        my $rv = $build->delete;
        unless ($rv) {
            Carp::confess $self->error_message("Could not delete build " . $build->__display_name__ .
                " prior to deleting model " . $self->__display_name__);
        }
    }

    return $self->SUPER::delete;
}

# Returns a list of models for which this model is an input
sub to_models {
    my $self = shift;
    my @inputs = Genome::Model::Input->get(value => $self);
    return map { $_->model } @inputs;
}

# Returns a list of models that this model uses as inputs
sub from_models {
    my $self = shift;
    my @inputs = grep { $_->value_class_name->isa('Genome::Model') } $self->inputs;
    return map { $_->value } @inputs;
}

# Returns a list of builds (all statuses) sorted from oldest to newest
sub sorted_builds {
    return shift->builds(-order_by => 'date_scheduled');
}

# Returns a list of succeeded builds sorted from oldest to newest
sub succeeded_builds { return $_[0]->completed_builds; }
sub completed_builds {
    return shift->builds(status => 'Succeeded', -order_by => 'date_completed');
}

# Returns the latest build of the model, regardless of status
sub latest_build {
    my $self = shift;
    my $build_event_iterator = Genome::Model::Event->create_iterator(model_id => $self->id, event_type => 'genome model build', -order_by => '-date_scheduled');
    my $event = $build_event_iterator->next;
    return unless $event;
    return $event->build
}

# Returns the latest build of the model that successfully completed
sub last_succeeded_build { return $_[0]->resolve_last_complete_build; }
sub last_complete_build { return $_[0]->resolve_last_complete_build; }
sub resolve_last_complete_build {
    my $self = shift;
    my $build_event_iterator = Genome::Model::Event->create_iterator(model_id => $self->id, event_type => 'genome model build', event_status => 'Succeeded', -order_by => '-date_completed');
    my $event = $build_event_iterator->next;
    return unless $event;
    return $event->build
}

# Returns a list of builds with the specified status sorted from oldest to newest
sub builds_with_status {
    my ($self, $status) = @_;
    return grep {
        $_->status and
        $_->status eq $status
    } $self->sorted_builds;
}

# Overriding build_requested to add a note to the model with information about who requested a build
sub build_requested {
    my ($self, $value, $reason) = @_;
    # Writing the if like this allows someone to do build_requested(undef)
    if (@_ > 1) {
        my ($calling_package, $calling_subroutine) = (caller(1))[0,3];
        my $default_reason = 'no reason given';
        $default_reason .= ' called by ' . $calling_package . '::' . $calling_subroutine if $calling_package;
        $self->add_note(
            header_text => $value ? 'build_requested' : 'build_unrequested',
            body_text => defined $reason ? $reason : $default_reason,
        );
        return $self->__build_requested($value);
    }
    return $self->__build_requested;
}

# Returns the latest non-abandoned build that has inputs that match the current state of the model
sub current_build {
    my $self = shift;
    my $build_iterator = $self->build_iterator(
        'status not like' => 'Abandoned',
        '-order_by' => '-build_id',
    );
    while (my $build = $build_iterator->next) {
        return $build if $build->is_current;
    }
    return;
}
# Just so current_build_id can be "easily" shown in listers.
sub current_build_id { shift->current_build->id }

# Returns true if no non-abandoned build is found that has inputs that match the current state of the model
sub build_needed {
    return not shift->current_build;
}

# Returns the current status of the model with the corresponding build (if available)
sub status_with_build {
    my $self = shift;
    my ($status, $build);
    if ($self->build_requested) {
        $status = 'Build Requested';
    } elsif ($self->build_needed) {
        $status = 'Build Needed';
    } else {
        $build = $self->current_build;
        $status = ($build ? $build->status : undef);
    }
    return ($status, $build);
}

# Returns the current status of the model
sub status {
    my $self = shift;
    my ($status) = $self->status_with_build;
    return $status;
}

# TODO Clean this up
sub copy {
    my ($self, %overrides) = @_;

    # standard properties
    my %params = ( subclass_name => $self->subclass_name );
    $params{name} = delete $overrides{name} if defined $overrides{name};
    my @standard_properties = (qw/ subject processing_profile auto_assign_inst_data auto_build_alignments /);
    for my $name ( @standard_properties ) {
        if ( defined $overrides{$name} ) { # override
            $params{$name} = delete $overrides{$name};
        }
        elsif ( exists $overrides{$name} ) { # rm undef
            delete $overrides{$name};
        }
        else {
            $params{$name} = $self->$name;
        }
    }

    # input properties
    for my $property ( $self->real_input_properties ) {
        my $name = $property->{name};
        if ( defined $overrides{$name} ) { # override
            my $ref = ref $overrides{$name};
            if ( $ref and $ref eq  'ARRAY' and not $property->{is_many} ) {
                $self->error_message('Cannot override singular input with multiple values: '.Data::Dumper::Dumper({$name => $overrides{$name}}));
                return;
            }
            $params{$name} = delete $overrides{$name};
        }
        elsif ( exists $overrides{$name} ) { # rm undef
            delete $overrides{$name};
        }
        else {
            if ( $property->{is_many} ) {
                $params{$name} = [ $self->$name ];
            }
            else {
                if( defined $self->$name ) {
                    $params{$name} = $self->$name;
                }
            }
        }
    }

    # make we covered all overrides
    if ( %overrides ) {
        $self->error_message('Unrecognized overrides sent to model copy: '.Data::Dumper::Dumper(\%overrides));
        return;
    }

    my $copy = eval{ $self->class->create(%params) };
    if ( not $copy ) {
        $self->error_message('Failed to copy model: '.$@);
        return;
    }

    return $copy;
}

#used for copy above and commands like `genome model input update`
sub real_input_properties {
    my $self = shift;

    my $meta = $self->__meta__;
    my @properties;
    for my $input_property ( sort { $a->property_name cmp $b->property_name } grep { $_->{is_input} or ( $_->via and $_->via eq 'inputs' ) } $meta->property_metas ) {
        my $property_name = $input_property->property_name;
        my %property = (
            name => $property_name,
            is_optional => $input_property->is_optional,
            is_many => $input_property->is_many,
            data_type => $input_property->data_type,
        );

        if($input_property->{is_input}) {
            $property{input_name} = $property_name;
        } else {
            my $where = $input_property->where;
            my %where = @$where;
            $property{input_name} = $where{name};
        }

        if ( $input_property->is_many ) {
            $property{add_method} = 'add_'.$input_property->singular_name,
            $property{remove_method} = 'remove_'.$input_property->singular_name,
        }
        push @properties, \%property;
        next if not $property_name =~ s/_id$//;
        my $object_property = $meta->property_meta_for_name($property_name);
        next if not $object_property;
        $property{name} = $object_property->property_name;
        $property{data_type} = $object_property->data_type;
    }

    return @properties;
}

sub params_for_class {
    my $meta = shift->class->__meta__;

    my @param_names = map {
        $_->property_name
    } sort {
        $a->{position_in_module_header} <=> $b->{position_in_module_header}
    } grep {
        defined $_->{is_param} && $_->{is_param}
    } $meta->property_metas;

    return @param_names;
}

# Called when a build of this model succeeds, requests builds for "downstream" models
# (eg, models that have this model as an input)
sub _trigger_downstream_builds {
    my ($self, $build) = @_;
    return 1 unless $self->_should_trigger_downstream_builds;

    # TODO The observer has to go on build events because that's where build status is 
    # currently stored. Once the status is stored directly on the build itself, the
    # subject_class_name below should be changed to Genome::Model::Build, which should
    # simplify any callbacks as well (since they wouldn't have to check if they are
    # the master event of the build prior to doing anything).
    my @observers = UR::Observer->get(
        subject_class_name => 'Genome::Model::Event::Build',
        aspect => 'event_status',
        note => 'build_success',
    );

    # Only perform this default behavior if no observers for build_success exist for this type
    unless (@observers) {
        my @to_models = $self->to_models;
        for my $model (@to_models) {
            $model->build_requested(
                1,
                'build requested due to successful build ' . $build->id .
                    ' of input model ' . $self->__display_name__
            );
        }
    }

    return 1;
}

# Ensures that processing profile is set. If not, an attempt is made to resolve one before exiting
sub _validate_processing_profile {
    my $self = shift;
    unless ($self->processing_profile) {
        my $pp = $self->_resolve_processing_profile;
        if ($pp and $pp->isa('Genome::ProcessingProfile')) {
            $self->processing_profile($pp);
        }
        else {
            $self->delete;
            Carp::confess "Could not resolve processing profile for model";
        }
    }
    return 1;
}

# Ensures that subject is set. If not, an attempt is made to resolve one before exiting
sub _validate_subject {
    my $self = shift;
    unless ($self->subject) {
        my $subject = $self->_resolve_subject;
        if ($subject and $subject->isa('Genome::Subject')) {
            $self->subject($subject);
        }
        else {
            $self->delete;
            Carp::confess "Could not resolve subject for model";
        }
    }
    return 1;
}

# Ensures that a name is set. If not, a default is used if possible.
sub _validate_name {
    my $self = shift;
    unless ($self->name) {
        my $name = $self->default_model_name;
        if ($name) {
            $self->name($name);
        }
        else {
            $self->delete;
            Carp::confess "Could not resolve default name for model!";
        }
    }
    return 1;
}

# TODO This method should return a generic default model name and be overridden in subclasses.
sub default_model_name {
    my ($self, %params) = @_;

    my $auto_increment = delete $params{auto_increment};
    $auto_increment = 1 unless defined $auto_increment;

    my $name_template = ($self->subject->name).'.';
    $name_template .= 'prod-' if (($self->user_name && $self->user_name eq 'apipe-builder') || $params{prod});

    my $type_name = $self->processing_profile->type_name;
    my %short_names = (
        'genotype microarray' => 'microarray',
        'reference alignment' => 'refalign',
        'de novo assembly' => 'denovo',
        'metagenomic composition 16s' => 'mc16s',
    );
    $name_template .= ( exists $short_names{$type_name} )
    ? $short_names{$type_name}
    : join('_', split(/\s+/, $type_name));

    $name_template .= '%s%s';

    my @parts;
    push @parts, 'capture', $params{capture_target} if defined $params{capture_target};
    push @parts, $params{roi} if defined $params{roi};
    my @additional_parts = eval{ $self->_additional_parts_for_default_name(%params); };
    if ( $@ ) {
        $self->error_message("Failed to get addtional default name parts: $@");
        return;
    }
    push @parts, @additional_parts if @additional_parts;
    $name_template .= '.'.join('.', @parts) if @parts;

    my $name = sprintf($name_template, '', '');
    my $cnt = 0;
    while ( $auto_increment && scalar @{[Genome::Model->get(name => $name)]} ) {
        $name = sprintf($name_template, '-', ++$cnt);
    }

    return $name;
}

# Ensures there are no other models of the same class that have the same name. If any are found, information
# about them is printed to the screen the create fails.
sub _verify_no_other_models_with_same_name_and_type_exist {
    my $self = shift;
    my @models = Genome::Model->get(
        'id ne' => $self->id,
        name => $self->name,
        subclass_name => $self->subclass_name,
    );

    if (@models) {
        my $message = "\n";
        for my $model ( @models ) {
            $message .= sprintf(
                "Name: %s\nSubject Name: %s\nId: %s\nProcessing Profile Id: %s\nSubclass: %s\n\n",
                $model->name,
                $model->subject->name,
                $model->id,
                $model->processing_profile_id,
                $model->subclass_name,
            );
        }
        $message .= sprintf(
            'Found the above %s with the same name and type name.  Please select a new name.',
            Lingua::EN::Inflect::PL('model', scalar(@models)),
        );

        $self->delete;
        Carp::croak $message;
    }

    return 1
}

sub _preprocess_subclass_description {
    my ($class, $desc) = @_;
    my @names = keys %{ $desc->{has} };
    for my $prop_name (@names) {
        my $prop_desc = $desc->{has}{$prop_name};
        # skip old things for which the developer has explicitly set-up indirection
        next if $prop_desc->{id_by};
        next if $prop_desc->{via};
        next if $prop_desc->{reverse_as};
        #next if $prop_desc->{implied_by};

        if ($prop_desc->{is_param} and $prop_desc->{is_input}) {
            die "class $class has is_param and is_input on the same property! $prop_name";
        }

        if (exists $prop_desc->{'is_param'} and $prop_desc->{'is_param'}) {
            $prop_desc->{'via'} = 'processing_profile',
            $prop_desc->{'to'} = $prop_name;
            $prop_desc->{'is_mutable'} = 0;
            $prop_desc->{'is_delegated'} = 1;
            if (defined $prop_desc->{'default_value'}) {
                $prop_desc->{'_profile_default_value'} = delete $prop_desc->{'default_value'};
            }
        }

        if (exists $prop_desc->{'is_input'} and $prop_desc->{'is_input'}) {

            my $assoc = $prop_name . '_association' . ($prop_desc->{is_many} ? 's' : '');
            next if $desc->{has}{$assoc};

            my @where_class;
            if (exists $prop_desc->{'data_type'} and $prop_desc->{'data_type'}) {
                my $prop_class = UR::Object::Property->_convert_data_type_for_source_class_to_final_class(
                    $prop_desc->{'data_type'},
                    $class
                );

                if($prop_class->isa('UR::Value') and !$prop_class->isa('Genome::File::Base')) {
                    push @where_class,
                        value_class_name => $prop_class;
                }
           }

            $desc->{has}{$assoc} = {
                property_name => $assoc,
                implied_by => $prop_name,
                is => 'Genome::Model::Input',
                reverse_as => 'model',
                where => [ name => $prop_name, @where_class ],
                is_mutable => $prop_desc->{is_mutable},
                is_optional => $prop_desc->{is_optional},
                is_many => 1, #$prop_desc->{is_many},
            };

            %$prop_desc = (%$prop_desc,
                via => $assoc,
                to => $class->_resolve_to_for_prop_desc($prop_desc),
            );
        }
    }

    my ($ext) = ($desc->{class_name} =~ /Genome::Model::(.*)/);
    return $desc unless $ext;
    my $pp_subclass_name = 'Genome::ProcessingProfile::' . $ext;

    unless ($desc->{has}{processing_profile}) {
        my $pp_data = $desc->{has}{processing_profile} = {};
        $pp_data->{data_type} = $pp_subclass_name;
        $pp_data->{id_by} = ['processing_profile_id'];
        $pp_data->{doc} = Genome::Model->__meta__->property('processing_profile')->doc;

        my $pp_id_data = $desc->{has}{processing_profile_id};
        unless ($desc->{has}{processing_profile_id}) {
            $pp_id_data = $desc->{has}{processing_profile_id} = {};
            $pp_id_data->{implied_by} = 'processing_profile';
            $pp_id_data->{doc} = Genome::Model->__meta__->property('processing_profile_id')->doc;
        }
        $pp_id_data->{data_type} ||= 'Text';
    }

    return $desc;
}

sub _resolve_to_for_prop_desc {
    # TODO This logic was borrowed from the SoftwareResult.pm's _expand_param_input_properties so 
    # when that is refactored, this should also be updated.
    my ($class, $prop_desc) = @_;

    if (exists $prop_desc->{'data_type'} and $prop_desc->{'data_type'}) {
        my $prop_class = UR::Object::Property->_convert_data_type_for_source_class_to_final_class(
            $prop_desc->{'data_type'},
            $class
        );
        if ($prop_class->isa("UR::Value") and ! $prop_class->isa('Genome::File::Base')) {
            return 'value_id';
        } else {
            return 'value';
        }
    } 
    else {
        return 'value_id';
    }
}


my $depth = 0;
sub __extend_namespace__ {
    my ($self,$ext) = @_;

    my $meta = $self->SUPER::__extend_namespace__($ext);
    if ($meta) {
        return $meta;
    }

    $depth++;
    if ($depth>1) {
        $depth--;
        return;
    }

    # If the command class for the model sub type cannot be found, this will create it
    if ( $ext eq 'Command' ) {
        my $create_command_tree = $self->_create_command_tree;
        Carp::confess('Failed to create command tree for '.$self->class.'!') if not $create_command_tree;
    }

    # make a model subclass if the processing profile exists
    # this is deprecated: instead we go the other way and infer the profile from the model
    my $pp_subclass_name = 'Genome::ProcessingProfile::' . $ext;
    my $pp_subclass_meta = eval { $pp_subclass_name->__meta__ };
    if ($pp_subclass_meta and $pp_subclass_name->isa('Genome::ProcessingProfile')) {
        my @pp_delegated_properties = map {
            $_ => { via => 'processing_profile' }
        } $pp_subclass_name->params_for_class;

        my $model_subclass_name = 'Genome::Model::' . $ext;
        my $model_subclass_meta = UR::Object::Type->define(
            class_name => $model_subclass_name,
            is => 'Genome::ModelDeprecated',
            has => \@pp_delegated_properties
        );
        die "Error defining $model_subclass_name for $pp_subclass_name!" unless $model_subclass_meta;
        $depth--;
        return $model_subclass_meta;
    }
    $depth--;
    return;
}

sub _create_command_tree {
    my $self = shift;

    return 1 if $self->__meta__->is_abstract;
    my $command_class_name = $self->class.'::Command';
    my $command_class = eval{ $command_class_name->class; };
    return 1 if $command_class;

    $self->class =~ /^Genome::Model::(\w[\w\d]+)(::)?/;
    my $type_name = $1;
    UR::Object::Type->define(
        class_name => $command_class_name,
        is => 'Command::Tree',
        doc => 'operate on '.Genome::Utility::Text::camel_case_to_string($type_name).' models/builds',
    );

    no strict;
    *{$command_class_name.'::sub_command_category'} = sub { return 'type specific' };
    $command_class = eval{ $command_class_name->class; };

    return $command_class;
}

# diff methods
#
# The build diff methods delegate here so that a pipeline definition doesn't require a hand-written build subclass.
# Only the methods actually used from Build.pm have been migrated.

sub files_ignored_by_build_diff {
    ()
}

1;<|MERGE_RESOLUTION|>--- conflicted
+++ resolved
@@ -12,16 +12,12 @@
     subclassify_by => 'subclass_name',
     subclass_description_preprocessor => __PACKAGE__ . '::_preprocess_subclass_description',
     id_by => [
-<<<<<<< HEAD
-        genome_model_id => { is => 'Text', },
-=======
         genome_model_id => { 
             # TODO: change to just "id"
             # And make the data type Text in preparation for UUIDs
-            is => 'Number', 
+            is => 'Text', 
             doc => 'the unique immutable system identifier for a model',
         },
->>>>>>> 27cf97cc
     ],
     attributes_have => [
         is_param    => { 
