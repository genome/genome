--- conflicted
+++ resolved
@@ -294,11 +294,7 @@
 
     if test -z "$DB_SNAPSHOT_NAME" -a -z "$DB_ID"
     then
-<<<<<<< HEAD
-        DB_SNAPSHOT_NAME="d383602e5"
-=======
         DB_SNAPSHOT_NAME="e38adde"
->>>>>>> edc004b1
     fi
 
     if test -z "$UR_REPO" -a -z "$DISABLE_UR"
