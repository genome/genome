--- conflicted
+++ resolved
@@ -42,11 +42,7 @@
 	url = http://github.com/genome/UR.git 
 [submodule "workflow"]
 	path = workflow
-<<<<<<< HEAD
-	url = http://github.com/genome/tgi-workflow.git
-=======
 	url = https://github.com/genome/tgi-workflow.git
->>>>>>> 2d4728ab
 [submodule "jenkins"]
 	path = jenkins
 	url = https://github.com/genome/wugc-hudson.git
